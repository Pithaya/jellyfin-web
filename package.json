--- conflicted
+++ resolved
@@ -170,11 +170,8 @@
           "src/components/syncPlay/playbackPermissionManager.js",
           "src/components/syncPlay/syncPlayManager.js",
           "src/components/syncPlay/timeSyncManager.js",
-<<<<<<< HEAD
           "src/components/themeMediaPlayer.js",
-=======
           "src/components/viewManager/viewManager.js",
->>>>>>> c5550c57
           "src/components/tvproviders/schedulesdirect.js",
           "src/components/tvproviders/xmltv.js",
           "src/components/toast/toast.js",
