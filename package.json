{
  "name": "jellyfin-web",
  "version": "0.0.0",
  "description": "Web interface for Jellyfin",
  "repository": "https://github.com/jellyfin/jellyfin-web",
  "license": "GPL-2.0-or-later",
  "devDependencies": {
    "@babel/core": "^7.10.5",
    "@babel/plugin-proposal-class-properties": "^7.10.1",
    "@babel/plugin-proposal-private-methods": "^7.10.1",
    "@babel/plugin-transform-modules-amd": "^7.10.5",
    "@babel/polyfill": "^7.8.7",
    "@babel/preset-env": "^7.10.3",
    "autoprefixer": "^9.8.5",
    "babel-eslint": "^11.0.0-beta.2",
    "babel-loader": "^8.0.6",
    "browser-sync": "^2.26.10",
    "copy-webpack-plugin": "^5.1.1",
    "css-loader": "^4.0.0",
    "cssnano": "^4.1.10",
    "del": "^5.1.0",
    "eslint": "^6.8.0",
    "eslint-plugin-compat": "^3.5.1",
    "eslint-plugin-eslint-comments": "^3.2.0",
    "eslint-plugin-import": "^2.21.2",
    "eslint-plugin-promise": "^4.2.1",
    "file-loader": "^6.0.0",
    "gulp": "^4.0.2",
    "gulp-babel": "^8.0.0",
    "gulp-cli": "^2.3.0",
    "gulp-concat": "^2.6.1",
    "gulp-htmlmin": "^5.0.1",
    "gulp-if": "^3.0.0",
    "gulp-imagemin": "^7.1.0",
    "gulp-inject": "^5.0.5",
    "gulp-mode": "^1.0.2",
    "gulp-postcss": "^8.0.0",
    "gulp-sass": "^4.0.2",
    "gulp-sourcemaps": "^2.6.5",
    "gulp-terser": "^1.2.1",
    "html-webpack-plugin": "^4.3.0",
    "lazypipe": "^1.0.2",
    "node-sass": "^4.13.1",
    "postcss-loader": "^3.0.0",
    "postcss-preset-env": "^6.7.0",
    "style-loader": "^1.1.3",
    "stylelint": "^13.6.1",
    "stylelint-config-rational-order": "^0.1.2",
    "stylelint-no-browser-hacks": "^1.2.1",
    "stylelint-order": "^4.1.0",
    "webpack": "^4.44.0",
    "webpack-merge": "^4.2.2",
    "webpack-stream": "^5.2.1"
  },
  "dependencies": {
    "alameda": "^1.4.0",
    "blurhash": "^1.1.3",
    "classlist.js": "https://github.com/eligrey/classList.js/archive/1.2.20180112.tar.gz",
    "core-js": "^3.6.5",
    "date-fns": "^2.15.0",
    "epubjs": "^0.3.85",
    "fast-text-encoding": "^1.0.3",
    "flv.js": "^1.5.0",
    "headroom.js": "^0.11.0",
    "hls.js": "^0.14.5",
    "howler": "^2.2.0",
    "intersection-observer": "^0.11.0",
    "jellyfin-apiclient": "^1.4.1",
    "jellyfin-noto": "https://github.com/jellyfin/jellyfin-noto",
    "jquery": "^3.5.1",
    "jstree": "^3.3.10",
    "libass-wasm": "https://github.com/jellyfin/JavascriptSubtitlesOctopus#4.0.0-jf-smarttv",
    "material-design-icons-iconfont": "^5.0.1",
    "native-promise-only": "^0.8.0-a",
    "page": "^1.11.6",
    "query-string": "^6.13.1",
    "resize-observer-polyfill": "^1.5.1",
    "screenfull": "^5.0.2",
    "shaka-player": "^2.5.13",
    "sortablejs": "^1.10.2",
    "swiper": "^5.4.5",
    "webcomponents.js": "^0.7.24",
    "whatwg-fetch": "^3.2.0"
  },
  "babel": {
    "presets": [
      "@babel/preset-env"
    ],
    "overrides": [
      {
        "test": [
          "src/components/accessSchedule/accessSchedule.js",
          "src/components/actionSheet/actionSheet.js",
          "src/components/activitylog.js",
          "src/components/alert.js",
          "src/components/alphaPicker/alphaPicker.js",
          "src/components/appFooter/appFooter.js",
          "src/components/autoFocuser.js",
          "src/components/backdrop/backdrop.js",
          "src/components/cardbuilder/cardBuilder.js",
          "src/components/cardbuilder/chaptercardbuilder.js",
          "src/components/cardbuilder/peoplecardbuilder.js",
          "src/components/channelMapper/channelMapper.js",
          "src/components/collectionEditor/collectionEditor.js",
          "src/components/confirm/confirm.js",
          "src/components/dialog/dialog.js",
          "src/components/dialogHelper/dialogHelper.js",
          "src/components/directorybrowser/directorybrowser.js",
          "src/components/displaySettings/displaySettings.js",
          "src/components/fetchhelper.js",
          "src/components/filterdialog/filterdialog.js",
          "src/components/groupedcards.js",
          "src/components/homeScreenSettings/homeScreenSettings.js",
          "src/components/homesections/homesections.js",
          "src/components/htmlMediaHelper.js",
          "src/components/imageOptionsEditor/imageOptionsEditor.js",
          "src/components/images/imageLoader.js",
          "src/components/imageUploader/imageUploader.js",
          "src/components/indicators/indicators.js",
          "src/components/itemContextMenu.js",
          "src/components/itemidentifier/itemidentifier.js",
          "src/components/itemMediaInfo/itemMediaInfo.js",
          "src/components/lazyLoader/lazyLoaderIntersectionObserver.js",
          "src/components/libraryoptionseditor/libraryoptionseditor.js",
          "src/components/listview/listview.js",
          "src/components/maintabsmanager.js",
          "src/components/mediainfo/mediainfo.js",
          "src/components/mediaLibraryCreator/mediaLibraryCreator.js",
          "src/components/mediaLibraryEditor/mediaLibraryEditor.js",
          "src/components/metadataEditor/metadataEditor.js",
          "src/components/metadataEditor/personEditor.js",
          "src/components/multiSelect/multiSelect.js",
          "src/components/nowPlayingBar/nowPlayingBar.js",
          "src/components/playback/brightnessosd.js",
          "src/components/playback/mediasession.js",
          "src/components/playback/nowplayinghelper.js",
          "src/components/playback/playbackorientation.js",
          "src/components/playback/playerSelectionMenu.js",
          "src/components/playback/playersettingsmenu.js",
          "src/components/playback/playmethodhelper.js",
          "src/components/playback/remotecontrolautoplay.js",
          "src/components/playback/volumeosd.js",
          "src/components/playbackSettings/playbackSettings.js",
          "src/components/playerstats/playerstats.js",
          "src/components/playlisteditor/playlisteditor.js",
          "src/components/playmenu.js",
          "src/components/prompt/prompt.js",
          "src/components/sanatizefilename.js",
          "src/components/scrollManager.js",
          "src/components/search/searchfields.js",
          "src/components/search/searchresults.js",
          "src/components/settingshelper.js",
          "src/components/shortcuts.js",
          "src/components/subtitlesettings/subtitleappearancehelper.js",
          "src/components/subtitlesettings/subtitlesettings.js",
          "src/components/syncPlay/groupSelectionMenu.js",
          "src/components/syncPlay/playbackPermissionManager.js",
          "src/components/syncPlay/syncPlayManager.js",
          "src/components/syncPlay/timeSyncManager.js",
          "src/controllers/session/addServer/index.js",
          "src/controllers/session/forgotPassword/index.js",
          "src/controllers/session/redeemPassword/index.js",
          "src/controllers/session/login/index.js",
          "src/controllers/sessopm/selectServer/index.js",
          "src/controllers/dashboard/apikeys.js",
          "src/controllers/dashboard/dashboard.js",
          "src/controllers/dashboard/devices/device.js",
          "src/controllers/dashboard/devices/devices.js",
          "src/controllers/dashboard/dlna/profile.js",
          "src/controllers/dashboard/dlna/profiles.js",
          "src/controllers/dashboard/dlna/settings.js",
          "src/controllers/dashboard/encodingsettings.js",
          "src/controllers/dashboard/general.js",
          "src/controllers/dashboard/librarydisplay.js",
          "src/controllers/dashboard/logs.js",
          "src/controllers/dashboard/mediaLibrary.js",
          "src/controllers/dashboard/metadataImages.js",
          "src/controllers/dashboard/metadatanfo.js",
          "src/controllers/dashboard/networking.js",
          "src/controllers/dashboard/playback.js",
          "src/controllers/dashboard/plugins/repositories/index.js",
          "src/controllers/dashboard/scheduledtasks/scheduledtask.js",
          "src/controllers/dashboard/scheduledtasks/scheduledtasks.js",
          "src/controllers/dashboard/serveractivity.js",
          "src/controllers/dashboard/streaming.js",
          "src/controllers/dashboard/users/useredit.js",
          "src/controllers/dashboard/users/userlibraryaccess.js",
          "src/controllers/dashboard/users/usernew.js",
          "src/controllers/dashboard/users/userparentalcontrol.js",
          "src/controllers/dashboard/users/userpasswordpage.js",
          "src/controllers/dashboard/users/userprofilespage.js",
<<<<<<< HEAD
          "src/controllers/edititemmetadata.js",
          "src/controllers/favorites.js",
          "src/controllers/hometab.js",
          "src/controllers/playback/nowplaying.js",
          "src/controllers/playback/videoosd.js",
=======
          "src/controllers/playback/queue/index.js",
          "src/controllers/playback/video/index.js",
>>>>>>> 18a84eeb
          "src/controllers/searchpage.js",
          "src/controllers/shows/episodes.js",
          "src/controllers/shows/tvgenres.js",
          "src/controllers/shows/tvlatest.js",
          "src/controllers/shows/tvrecommended.js",
          "src/controllers/shows/tvshows.js",
          "src/controllers/shows/tvstudios.js",
          "src/controllers/shows/tvupcoming.js",
          "src/controllers/user/display/index.js",
          "src/controllers/user/home/index.js",
          "src/controllers/user/menu/index.js",
          "src/controllers/user/playback/index.js",
          "src/controllers/user/profile/index.js",
          "src/controllers/user/subtitles/index.js",
          "src/controllers/user/subtitles/index.js",
          "src/controllers/wizard/finish/index.js",
          "src/controllers/wizard/remote/index.js",
          "src/controllers/wizard/settings/index.js",
          "src/controllers/wizard/start/index.js",
          "src/controllers/wizard/user/index.js",
          "src/elements/emby-button/emby-button.js",
          "src/elements/emby-button/paper-icon-button-light.js",
          "src/elements/emby-checkbox/emby-checkbox.js",
          "src/elements/emby-collapse/emby-collapse.js",
          "src/elements/emby-input/emby-input.js",
          "src/elements/emby-itemrefreshindicator/emby-itemrefreshindicator.js",
          "src/elements/emby-itemscontainer/emby-itemscontainer.js",
          "src/elements/emby-playstatebutton/emby-playstatebutton.js",
          "src/elements/emby-programcell/emby-programcell.js",
          "src/elements/emby-progressbar/emby-progressbar.js",
          "src/elements/emby-progressring/emby-progressring.js",
          "src/elements/emby-radio/emby-radio.js",
          "src/elements/emby-ratingbutton/emby-ratingbutton.js",
          "src/elements/emby-scrollbuttons/emby-scrollbuttons.js",
          "src/elements/emby-scroller/emby-scroller.js",
          "src/elements/emby-select/emby-select.js",
          "src/elements/emby-slider/emby-slider.js",
          "src/elements/emby-tabs/emby-tabs.js",
          "src/elements/emby-textarea/emby-textarea.js",
          "src/elements/emby-toggle/emby-toggle.js",
          "src/plugins/backdropScreensaver/plugin.js",
          "src/plugins/bookPlayer/plugin.js",
          "src/plugins/bookPlayer/tableOfContents.js",
          "src/plugins/photoPlayer/plugin.js",
          "src/plugins/youtubePlayer/plugin.js",
          "src/scripts/alphanumericshortcuts.js",
          "src/scripts/autoBackdrops.js",
          "src/scripts/datetime.js",
          "src/scripts/deleteHelper.js",
          "src/scripts/dfnshelper.js",
          "src/scripts/dom.js",
          "src/scripts/editorsidebar.js",
          "src/scripts/fileDownloader.js",
          "src/scripts/filesystem.js",
          "src/scripts/globalize.js",
          "src/scripts/imagehelper.js",
          "src/scripts/inputManager.js",
          "src/scripts/keyboardNavigation.js",
          "src/scripts/playlists.js",
          "src/scripts/settings/appSettings.js",
          "src/scripts/settings/userSettings.js",
          "src/scripts/settings/webSettings.js",
          "src/scripts/taskbutton.js",
          "src/scripts/themeLoader.js",
          "src/scripts/touchHelper.js"
        ],
        "plugins": [
          "@babel/plugin-transform-modules-amd",
          "@babel/plugin-proposal-class-properties",
          "@babel/plugin-proposal-private-methods"
        ]
      }
    ]
  },
  "browserslist": [
    "last 2 Firefox versions",
    "last 2 Chrome versions",
    "last 2 ChromeAndroid versions",
    "last 2 Safari versions",
    "last 2 iOS versions",
    "last 2 Edge versions",
    "Chrome 27",
    "Chrome 38",
    "Chrome 47",
    "Chrome 53",
    "Chrome 56",
    "Chrome 63",
    "Firefox ESR"
  ],
  "scripts": {
    "serve": "gulp serve --development",
    "prepare": "gulp --production",
    "build:development": "gulp --development",
    "build:production": "gulp --production",
    "build:standalone": "gulp standalone --development",
    "lint": "eslint \".\"",
    "stylelint": "stylelint \"src/**/*.css\""
  }
}<|MERGE_RESOLUTION|>--- conflicted
+++ resolved
@@ -189,16 +189,13 @@
           "src/controllers/dashboard/users/userparentalcontrol.js",
           "src/controllers/dashboard/users/userpasswordpage.js",
           "src/controllers/dashboard/users/userprofilespage.js",
-<<<<<<< HEAD
           "src/controllers/edititemmetadata.js",
           "src/controllers/favorites.js",
           "src/controllers/hometab.js",
           "src/controllers/playback/nowplaying.js",
           "src/controllers/playback/videoosd.js",
-=======
           "src/controllers/playback/queue/index.js",
           "src/controllers/playback/video/index.js",
->>>>>>> 18a84eeb
           "src/controllers/searchpage.js",
           "src/controllers/shows/episodes.js",
           "src/controllers/shows/tvgenres.js",
