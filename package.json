--- conflicted
+++ resolved
@@ -90,24 +90,19 @@
         "test": [
           "src/components/autoFocuser.js",
           "src/components/cardbuilder/cardBuilder.js",
-          "src/scripts/dom.js",
           "src/components/filedownloader.js",
-<<<<<<< HEAD
-          "src/components/filesystem.js",
-          "src/components/input/keyboardnavigation.js",
           "src/components/playback/mediasession.js",
-=======
-          "src/scripts/filesystem.js",
-          "src/scripts/keyboardnavigation.js",
->>>>>>> 96cfabef
           "src/components/sanatizefilename.js",
           "src/components/scrollManager.js",
+          "src/scripts/dfnshelper.js",
+          "src/scripts/dom.js",
+          "src/scripts/filesystem.js",
+          "src/scripts/imagehelper.js",
+          "src/scripts/inputManager.js",
+          "src/scripts/keyboardnavigation.js",
           "src/scripts/settings/appSettings.js",
           "src/scripts/settings/userSettings.js",
-          "src/scripts/settings/webSettings.js",
-          "src/scripts/dfnshelper.js",
-          "src/scripts/imagehelper.js",
-          "src/scripts/inputManager.js"
+          "src/scripts/settings/webSettings.js"
         ],
         "plugins": [
           "@babel/plugin-transform-modules-amd"
