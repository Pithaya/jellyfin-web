--- conflicted
+++ resolved
@@ -91,14 +91,10 @@
         "test": [
           "src/components/autoFocuser.js",
           "src/components/cardbuilder/cardBuilder.js",
-<<<<<<< HEAD
           "src/components/subtitlesettings/subtitlesettings.js",
           "src/components/subtitlesettings/subtitleappearancehelper.js",
           "src/components/settingshelper.js",
           "src/controllers/user/subtitles.js",
-          "src/scripts/dom.js",
-=======
->>>>>>> fb7a19d8
           "src/components/filedownloader.js",
           "src/components/images/imageLoader.js",
           "src/components/lazyloader/lazyloader-intersectionobserver.js",
