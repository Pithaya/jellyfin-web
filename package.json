--- conflicted
+++ resolved
@@ -32,12 +32,8 @@
     "gulp-sass": "^4.0.2",
     "gulp-sourcemaps": "^2.6.5",
     "gulp-terser": "^1.2.0",
-<<<<<<< HEAD
     "html-webpack-plugin": "^4.0.2",
-=======
-    "html-webpack-plugin": "^3.2.0",
     "lazypipe": "^1.0.2",
->>>>>>> 35acc83b
     "node-sass": "^4.13.1",
     "postcss-loader": "^3.0.0",
     "postcss-preset-env": "^6.7.0",
