{
  "name": "jellyfin-web",
  "version": "0.0.0",
  "description": "Web interface for Jellyfin",
  "repository": "https://github.com/jellyfin/jellyfin-web",
  "license": "GPL-2.0-or-later",
  "devDependencies": {
    "@babel/core": "^7.8.6",
    "@babel/plugin-transform-modules-amd": "^7.8.3",
    "@babel/polyfill": "^7.8.7",
    "@babel/preset-env": "^7.8.6",
    "autoprefixer": "^9.7.4",
    "babel-loader": "^8.0.6",
    "browser-sync": "^2.26.7",
    "clean-webpack-plugin": "^3.0.0",
    "copy-webpack-plugin": "^5.1.1",
    "css-loader": "^3.4.2",
    "cssnano": "^4.1.10",
    "del": "^5.1.0",
    "eslint": "^6.8.0",
    "file-loader": "^6.0.0",
    "gulp": "^4.0.2",
    "gulp-babel": "^8.0.0",
    "gulp-cli": "^2.2.0",
    "gulp-concat": "^2.6.1",
    "gulp-htmlmin": "^5.0.1",
    "gulp-if": "^3.0.0",
    "gulp-imagemin": "^7.1.0",
    "gulp-inject": "^5.0.5",
    "gulp-mode": "^1.0.2",
    "gulp-postcss": "^8.0.0",
    "gulp-sass": "^4.0.2",
    "gulp-sourcemaps": "^2.6.5",
    "gulp-terser": "^1.2.0",
    "html-webpack-plugin": "^4.0.2",
    "lazypipe": "^1.0.2",
    "node-sass": "^4.13.1",
    "postcss-loader": "^3.0.0",
    "postcss-preset-env": "^6.7.0",
    "style-loader": "^1.1.3",
    "stylelint": "^13.1.0",
    "stylelint-config-rational-order": "^0.1.2",
    "stylelint-no-browser-hacks": "^1.2.1",
    "stylelint-order": "^4.0.0",
    "webpack": "^4.41.5",
    "webpack-cli": "^3.3.10",
    "webpack-concat-plugin": "^3.0.0",
    "webpack-dev-server": "^3.10.3",
    "webpack-merge": "^4.2.2",
    "webpack-stream": "^5.2.1"
  },
  "dependencies": {
    "alameda": "^1.4.0",
    "core-js": "^3.6.4",
    "document-register-element": "^1.14.3",
    "flv.js": "^1.5.0",
    "hls.js": "^0.13.1",
    "howler": "^2.1.3",
    "jellyfin-noto": "https://github.com/jellyfin/jellyfin-noto",
    "jquery": "^3.4.1",
    "jstree": "^3.3.7",
    "libass-wasm": "https://github.com/jellyfin/JavascriptSubtitlesOctopus#4.0.0-jf",
    "material-design-icons-iconfont": "^5.0.1",
    "native-promise-only": "^0.8.0-a",
    "page": "^1.11.5",
    "query-string": "^6.11.1",
    "resize-observer-polyfill": "^1.5.1",
    "shaka-player": "^2.5.10",
    "sortablejs": "^1.10.2",
    "swiper": "^5.3.1",
    "webcomponents.js": "^0.7.24",
    "whatwg-fetch": "^3.0.0"
  },
  "babel": {
    "presets": [
      "@babel/preset-env"
    ],
    "overrides": [
      {
        "test": [
<<<<<<< HEAD
            "src/components/autoFocuser.js",
            "src/components/cardbuilder/cardBuilder.js",
            "src/components/dom.js",
            "src/components/filedownloader.js",
            "src/components/filesystem.js",
            "src/components/input/keyboardnavigation.js",
            "src/components/sanatizefilename.js",
            "src/components/scrollManager.js"
=======
          "src/components/cardbuilder/cardBuilder.js",
          "src/components/filedownloader.js",
          "src/components/filesystem.js",
          "src/components/input/keyboardnavigation.js",
          "src/components/sanatizefilename.js"
>>>>>>> f6543d01
        ],
        "plugins": [
          "@babel/plugin-transform-modules-amd"
        ]
      }
    ]
  },
  "browserslist": [
    "last 2 Firefox versions",
    "last 2 Chrome versions",
    "last 2 ChromeAndroid versions",
    "last 2 Safari versions",
    "last 2 iOS versions",
    "last 2 Edge versions",
    "Chrome 27",
    "Chrome 38",
    "Chrome 47",
    "Chrome 53",
    "Chrome 56",
    "Chrome 63",
    "Firefox ESR"
  ],
  "scripts": {
    "serve": "gulp serve",
    "prepare": "gulp --production",
    "build:development": "gulp --development",
    "build:production": "gulp --production",
    "build:standalone": "gulp standalone --development",
    "lint": "eslint \"src\"",
    "stylelint": "stylelint \"src/**/*.css\""
  }
}<|MERGE_RESOLUTION|>--- conflicted
+++ resolved
@@ -78,22 +78,14 @@
     "overrides": [
       {
         "test": [
-<<<<<<< HEAD
-            "src/components/autoFocuser.js",
-            "src/components/cardbuilder/cardBuilder.js",
-            "src/components/dom.js",
-            "src/components/filedownloader.js",
-            "src/components/filesystem.js",
-            "src/components/input/keyboardnavigation.js",
-            "src/components/sanatizefilename.js",
-            "src/components/scrollManager.js"
-=======
+          "src/components/autoFocuser.js",
           "src/components/cardbuilder/cardBuilder.js",
+          "src/components/dom.js",
           "src/components/filedownloader.js",
           "src/components/filesystem.js",
           "src/components/input/keyboardnavigation.js",
-          "src/components/sanatizefilename.js"
->>>>>>> f6543d01
+          "src/components/sanatizefilename.js",
+          "src/components/scrollManager.js"
         ],
         "plugins": [
           "@babel/plugin-transform-modules-amd"
