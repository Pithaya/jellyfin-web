--- conflicted
+++ resolved
@@ -941,94 +941,6 @@
                 return s.Type == 'Subtitle';
             });
 
-<<<<<<< HEAD
-            var selectedSubtitleStream = subtitleStreams.filter(function (s) {
-                return s.Index == mediaSource.DefaultSubtitleStreamIndex;
-
-            })[0];
-
-            var baseParams = {
-                audioChannels: 2,
-                StartTimeTicks: startPosition,
-                AudioStreamIndex: mediaSource.DefaultAudioStreamIndex,
-                deviceId: ApiClient.deviceId(),
-                Static: false,
-                mediaSourceId: mediaSource.Id,
-                api_key: ApiClient.accessToken(),
-                StreamId: playbackInfo.StreamId
-            };
-
-            if (selectedSubtitleStream && (!self.supportsSubtitleStreamExternally(selectedSubtitleStream) || !self.supportsTextTracks())) {
-                baseParams.SubtitleStreamIndex = mediaSource.DefaultSubtitleStreamIndex;
-            }
-
-            var mp4Quality = getVideoQualityOptions(mediaStreams).filter(function (opt) {
-                return opt.selected;
-            })[0];
-            mp4Quality = $.extend(mp4Quality, self.getFinalVideoParams(mediaSource, mp4Quality.maxWidth, mp4Quality.bitrate, baseParams.AudioStreamIndex, baseParams.SubtitleStreamIndex, '.mp4'));
-
-            var webmQuality = getVideoQualityOptions(mediaStreams).filter(function (opt) {
-                return opt.selected;
-            })[0];
-            webmQuality = $.extend(webmQuality, self.getFinalVideoParams(mediaSource, webmQuality.maxWidth, webmQuality.bitrate, baseParams.AudioStreamIndex, baseParams.SubtitleStreamIndex, '.webm'));
-
-            var m3U8Quality = getVideoQualityOptions(mediaStreams).filter(function (opt) {
-                return opt.selected;
-            })[0];
-            m3U8Quality = $.extend(m3U8Quality, self.getFinalVideoParams(mediaSource, mp4Quality.maxWidth, mp4Quality.bitrate, baseParams.AudioStreamIndex, baseParams.SubtitleStreamIndex, '.mp4'));
-
-            var isStatic = mp4Quality.isStatic;
-
-            self.startTimeTicksOffset = isStatic ? 0 : startPosition || 0;
-
-            var startPositionInSeekParam = startPosition ? (startPosition / 10000000) : 0;
-            var seekParam = startPositionInSeekParam ? '#t=' + startPositionInSeekParam : '';
-
-            var mp4VideoUrl = ApiClient.getUrl('Videos/' + item.Id + '/stream.mp4', $.extend({}, baseParams, {
-                Static: isStatic,
-                maxWidth: mp4Quality.maxWidth,
-                videoBitrate: mp4Quality.videoBitrate,
-                audioBitrate: mp4Quality.audioBitrate,
-                VideoCodec: mp4Quality.videoCodec,
-                AudioCodec: mp4Quality.audioCodec,
-                profile: 'high',
-                //EnableAutoStreamCopy: false,
-                level: '41'
-            }));
-
-            if (isStatic && mediaSource.Protocol == 'Http' && !mediaSource.RequiredHttpHeaders.length) {
-                mp4VideoUrl = mediaSource.Path;
-            }
-
-            if (isStatic) {
-                mp4VideoUrl += seekParam;
-            } else {
-                mp4VideoUrl += "&StreamId=" + new Date().getTime();
-            }
-
-            var webmVideoUrl = ApiClient.getUrl('Videos/' + item.Id + '/stream.webm', $.extend({}, baseParams, {
-                VideoCodec: 'vpx',
-                AudioCodec: 'Vorbis',
-                maxWidth: webmQuality.maxWidth,
-                videoBitrate: webmQuality.videoBitrate,
-                audioBitrate: webmQuality.audioBitrate,
-                EnableAutoStreamCopy: false,
-                StreamId: new Date().getTime()
-            }));
-
-            var hlsVideoUrl = ApiClient.getUrl('Videos/' + item.Id + '/master.m3u8', $.extend({}, baseParams, {
-                maxWidth: m3U8Quality.maxWidth,
-                videoBitrate: m3U8Quality.videoBitrate,
-                audioBitrate: m3U8Quality.audioBitrate,
-                VideoCodec: m3U8Quality.videoCodec,
-                AudioCodec: m3U8Quality.audioCodec,
-                profile: 'high',
-                level: '41',
-                StartTimeTicks: 0,
-                StreamId: new Date().getTime()
-
-            })) + seekParam;
-
             // Get Video Poster (Code from librarybrowser.js)
             var screenWidth = Math.max(screen.height, screen.width),
                 posterCode = '';
@@ -1054,8 +966,6 @@
 
             }
 
-=======
->>>>>>> bb0a406d
             //======================================================================================>
 
             // Create video player
@@ -1065,37 +975,11 @@
 
             // Can't autoplay in these browsers so we need to use the full controls
             if (requiresNativeControls) {
-<<<<<<< HEAD
-                html += '<video class="itemVideo" id="itemVideo" preload="none" autoplay="autoplay" controls="controls"' + posterCode + '>';
+                html += '<video class="itemVideo" id="itemVideo" preload="none" autoplay="autoplay" crossorigin="anonymous" controls="controls"' + posterCode + '>';
             } else {
 
                 // Chrome 35 won't play with preload none
-                html += '<video class="itemVideo" id="itemVideo" preload="metadata" autoplay' + posterCode + '>';
-            }
-
-            if (!isStatic) {
-                // HLS must be at the top for safari
-                html += '<source type="application/x-mpegURL" src="' + hlsVideoUrl + '" />';
-            }
-
-            var mp4BeforeWebm = self.getVideoTranscodingExtension() != '.webm';
-
-            if (mp4BeforeWebm) {
-                html += '<source type="video/mp4" src="' + mp4VideoUrl + '" />';
-            }
-
-            // Have to put webm ahead of mp4 because it will play in fast forward in chrome
-            // And firefox doesn't like fragmented mp4
-            if (!isStatic) {
-
-                html += '<source type="video/webm" src="' + webmVideoUrl + '" />';
-=======
-                html += '<video class="itemVideo" id="itemVideo" preload="none" autoplay="autoplay" crossorigin="anonymous" controls="controls">';
-            } else {
-
-                // Chrome 35 won't play with preload none
-                html += '<video class="itemVideo" id="itemVideo" preload="metadata" crossorigin="anonymous" autoplay>';
->>>>>>> bb0a406d
+                html += '<video class="itemVideo" id="itemVideo" preload="metadata" crossorigin="anonymous" autoplay' + posterCode + '>';
             }
 
             html += '<source type="' + contentType + '" src="' + videoUrl + '" />';
@@ -1232,8 +1116,6 @@
 
                 self.stop();
 
-                console.dir(this);
-
                 var errorCode = this.error ? this.error.code : '';
                 console.log('Html5 Video error code: ' + errorCode);
 
