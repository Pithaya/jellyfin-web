--- conflicted
+++ resolved
@@ -1292,7 +1292,6 @@
                 prescaleHeightLimit: 1080,
                 maxRenderHeight: 2160
             };
-<<<<<<< HEAD
             // TODO: replace with `event-target-polyfill` once https://github.com/benlesh/event-target-polyfill/pull/12 or 11 is merged
             import('event-target-polyfill').then(() => {
                 import('jassub').then(({ default: JASSUB }) => {
@@ -1318,23 +1317,6 @@
                                         api_key: apiClient.accessToken()
                                     });
                                     avaliableFonts.push(fontUrl);
-=======
-            import('@jellyfin/libass-wasm').then(({ default: SubtitlesOctopus }) => {
-                Promise.all([
-                    apiClient.getNamedConfiguration('encoding'),
-                    // Worker in Tizen 5 doesn't resolve relative path with async request
-                    resolveUrl(options.workerUrl),
-                    resolveUrl(options.legacyWorkerUrl)
-                ]).then(([config, workerUrl, legacyWorkerUrl]) => {
-                    options.workerUrl = workerUrl;
-                    options.legacyWorkerUrl = legacyWorkerUrl;
-
-                    if (config.EnableFallbackFont) {
-                        apiClient.getJSON(fallbackFontList).then((fontFiles = []) => {
-                            fontFiles.forEach(font => {
-                                const fontUrl = apiClient.getUrl(`/FallbackFont/Fonts/${font.Name}`, {
-                                    api_key: apiClient.accessToken()
->>>>>>> 6057c691
                                 });
                                 this.#currentJASSUB = new JASSUB(options);
                                 this.#currentJASSUB.addEventListener('error', cleanup, { once: true });
