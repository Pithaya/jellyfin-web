--- conflicted
+++ resolved
@@ -1,13 +1,3 @@
-<<<<<<< HEAD
-define(['browser', 'layoutManager', 'dom', 'focusManager', 'ResizeObserver', 'scrollStyles'], function (browser, layoutManager, dom, focusManager, ResizeObserver) {
-    'use strict';
-
-    browser = browser.default || browser;
-    layoutManager = layoutManager.default || layoutManager;
-    focusManager = focusManager.default || focusManager;
-
-    /**
-=======
 /* Cleaning this file properly is not neecessary, since it's an outdated library
  * and will be replaced soon by a Vue component.
  */
@@ -20,7 +10,6 @@
 import 'scrollStyles';
 
 /**
->>>>>>> c5550c57
 * Return type of the value.
 *
 * @param  {Mixed} value
