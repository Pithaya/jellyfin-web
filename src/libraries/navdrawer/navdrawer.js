<<<<<<< HEAD
define(['browser', 'dom', 'css!./navdrawer', 'scrollStyles'], function (browser, dom) {
    'use strict';

    browser = browser.default || browser;

    return function (options) {
        function getTouches(e) {
            return e.changedTouches || e.targetTouches || e.touches;
        }

        function onMenuTouchStart(e) {
            options.target.classList.remove('transition');
            var touches = getTouches(e);
            var touch = touches[0] || {};
            menuTouchStartX = touch.clientX;
            menuTouchStartY = touch.clientY;
            menuTouchStartTime = new Date().getTime();
=======
/* Cleaning this file properly is not neecessary, since it's an outdated library
 * and will be replaced soon by a Vue component.
 */

import browser from 'browser';
import dom from 'dom';
import 'css!./navdrawer';
import 'scrollStyles';

export default function (options) {
    function getTouches(e) {
        return e.changedTouches || e.targetTouches || e.touches;
    }

    function onMenuTouchStart(e) {
        options.target.classList.remove('transition');
        var touches = getTouches(e);
        var touch = touches[0] || {};
        menuTouchStartX = touch.clientX;
        menuTouchStartY = touch.clientY;
        menuTouchStartTime = new Date().getTime();
    }

    function setVelocity(deltaX) {
        var time = new Date().getTime() - (menuTouchStartTime || 0);
        velocity = Math.abs(deltaX) / time;
    }

    function onMenuTouchMove(e) {
        var isOpen = self.visible;
        var touches = getTouches(e);
        var touch = touches[0] || {};
        var endX = touch.clientX || 0;
        var endY = touch.clientY || 0;
        var deltaX = endX - (menuTouchStartX || 0);
        var deltaY = endY - (menuTouchStartY || 0);
        setVelocity(deltaX);

        if (isOpen && dragMode !== 1 && deltaX > 0) {
            dragMode = 2;
        }

        if (dragMode === 0 && (!isOpen || Math.abs(deltaX) >= 10) && Math.abs(deltaY) < 5) {
            dragMode = 1;
            scrollContainer.addEventListener('scroll', disableEvent);
            self.showMask();
        } else if (dragMode === 0 && Math.abs(deltaY) >= 5) {
            dragMode = 2;
>>>>>>> 496fb43c
        }

        if (dragMode === 1) {
            newPos = currentPos + deltaX;
            self.changeMenuPos();
        }
    }

    function onMenuTouchEnd(e) {
        options.target.classList.add('transition');
        scrollContainer.removeEventListener('scroll', disableEvent);
        dragMode = 0;
        var touches = getTouches(e);
        var touch = touches[0] || {};
        var endX = touch.clientX || 0;
        var endY = touch.clientY || 0;
        var deltaX = endX - (menuTouchStartX || 0);
        var deltaY = endY - (menuTouchStartY || 0);
        currentPos = deltaX;
        self.checkMenuState(deltaX, deltaY);
    }

    function onEdgeTouchStart(e) {
        if (isPeeking) {
            onMenuTouchMove(e);
        } else {
            if (((getTouches(e)[0] || {}).clientX || 0) <= options.handleSize) {
                isPeeking = true;

                if (e.type === 'touchstart') {
                    dom.removeEventListener(edgeContainer, 'touchmove', onEdgeTouchMove, {});
                    dom.addEventListener(edgeContainer, 'touchmove', onEdgeTouchMove, {});
                }

<<<<<<< HEAD
        function onMenuTouchMove(e) {
            var isOpen = self.visible;
            var touches = getTouches(e);
            var touch = touches[0] || {};
            var endX = touch.clientX || 0;
            var endY = touch.clientY || 0;
            var deltaX = endX - (menuTouchStartX || 0);
            var deltaY = endY - (menuTouchStartY || 0);
            setVelocity(deltaX);

            if (isOpen && dragMode !== 1 && deltaX > 0) {
                dragMode = 2;
=======
                onMenuTouchStart(e);
>>>>>>> 496fb43c
            }
        }
    }

    function onEdgeTouchMove(e) {
        e.preventDefault();
        e.stopPropagation();
        onEdgeTouchStart(e);
    }

    function onEdgeTouchEnd(e) {
        if (isPeeking) {
            isPeeking = false;
            dom.removeEventListener(edgeContainer, 'touchmove', onEdgeTouchMove, {});
            onMenuTouchEnd(e);
        }
    }

    function disableEvent(e) {
        e.preventDefault();
        e.stopPropagation();
    }

    function onBackgroundTouchStart(e) {
        var touches = getTouches(e);
        var touch = touches[0] || {};
        backgroundTouchStartX = touch.clientX;
        backgroundTouchStartTime = new Date().getTime();
    }

    function onBackgroundTouchMove(e) {
        var touches = getTouches(e);
        var touch = touches[0] || {};
        var endX = touch.clientX || 0;

        if (endX <= options.width && self.isVisible) {
            countStart++;
            var deltaX = endX - (backgroundTouchStartX || 0);

<<<<<<< HEAD
            if (dragMode === 0 && (!isOpen || Math.abs(deltaX) >= 10) && Math.abs(deltaY) < 5) {
                dragMode = 1;
                scrollContainer.addEventListener('scroll', disableEvent);
                self.showMask();
            } else if (dragMode === 0 && Math.abs(deltaY) >= 5) {
                dragMode = 2;
            }

            if (dragMode === 1) {
                newPos = currentPos + deltaX;
=======
            if (countStart == 1) {
                startPoint = deltaX;
            }
            if (deltaX < 0 && dragMode !== 2) {
                dragMode = 1;
                newPos = deltaX - startPoint + options.width;
>>>>>>> 496fb43c
                self.changeMenuPos();
                var time = new Date().getTime() - (backgroundTouchStartTime || 0);
                velocity = Math.abs(deltaX) / time;
            }
        }

<<<<<<< HEAD
        function onMenuTouchEnd(e) {
            options.target.classList.add('transition');
            scrollContainer.removeEventListener('scroll', disableEvent);
            dragMode = 0;
            var touches = getTouches(e);
            var touch = touches[0] || {};
            var endX = touch.clientX || 0;
            var endY = touch.clientY || 0;
            var deltaX = endX - (menuTouchStartX || 0);
            var deltaY = endY - (menuTouchStartY || 0);
            currentPos = deltaX;
            self.checkMenuState(deltaX, deltaY);
        }
=======
        e.preventDefault();
        e.stopPropagation();
    }
>>>>>>> 496fb43c

    function onBackgroundTouchEnd(e) {
        var touches = getTouches(e);
        var touch = touches[0] || {};
        var endX = touch.clientX || 0;
        var deltaX = endX - (backgroundTouchStartX || 0);
        self.checkMenuState(deltaX);
        countStart = 0;
    }

<<<<<<< HEAD
                    if (e.type === 'touchstart') {
                        dom.removeEventListener(edgeContainer, 'touchmove', onEdgeTouchMove, {});
                        dom.addEventListener(edgeContainer, 'touchmove', onEdgeTouchMove, {});
                    }
=======
    function onMaskTransitionEnd() {
        var classList = mask.classList;
>>>>>>> 496fb43c

        if (!classList.contains('backdrop')) {
            classList.add('hide');
        }
    }

    var self;
    var defaults;
    var mask;
    var newPos = 0;
    var currentPos = 0;
    var startPoint = 0;
    var countStart = 0;
    var velocity = 0;
    options.target.classList.add('transition');
    var dragMode = 0;
    var scrollContainer = options.target.querySelector('.mainDrawer-scrollContainer');
    scrollContainer.classList.add('scrollY');

    var TouchMenuLA = function () {
        self = this;
        defaults = {
            width: 260,
            handleSize: 10,
            disableMask: false,
            maxMaskOpacity: 0.5
        };
        this.isVisible = false;
        this.initialize();
    };

    TouchMenuLA.prototype.initElements = function () {
        options.target.classList.add('touch-menu-la');
        options.target.style.width = options.width + 'px';
        options.target.style.left = -options.width + 'px';

        if (!options.disableMask) {
            mask = document.createElement('div');
            mask.className = 'tmla-mask hide';
            document.body.appendChild(mask);
            dom.addEventListener(mask, dom.whichTransitionEvent(), onMaskTransitionEnd, {
                passive: true
            });
        }
    };

<<<<<<< HEAD
        function onEdgeTouchEnd(e) {
            if (isPeeking) {
                isPeeking = false;
                dom.removeEventListener(edgeContainer, 'touchmove', onEdgeTouchMove, {});
                onMenuTouchEnd(e);
            }
        }
=======
    var menuTouchStartX;
    var menuTouchStartY;
    var menuTouchStartTime;
    var edgeContainer = document.querySelector('.mainDrawerHandle');
    var isPeeking = false;
>>>>>>> 496fb43c

    TouchMenuLA.prototype.animateToPosition = function (pos) {
        requestAnimationFrame(function () {
            options.target.style.transform = pos ? 'translateX(' + pos + 'px)' : 'none';
        });
    };

    TouchMenuLA.prototype.changeMenuPos = function () {
        if (newPos <= options.width) {
            this.animateToPosition(newPos);
        }
    };

    TouchMenuLA.prototype.clickMaskClose = function () {
        mask.addEventListener('click', function () {
            self.close();
        });
    };

    TouchMenuLA.prototype.checkMenuState = function (deltaX, deltaY) {
        if (velocity >= 0.4) {
            if (deltaX >= 0 || Math.abs(deltaY || 0) >= 70) {
                self.open();
            } else {
                self.close();
            }
        } else {
            if (newPos >= 100) {
                self.open();
            } else {
                if (newPos) {
                    self.close();
                }
            }
        }
    };

    TouchMenuLA.prototype.open = function () {
        this.animateToPosition(options.width);
        currentPos = options.width;
        this.isVisible = true;
        options.target.classList.add('drawer-open');
        self.showMask();
        self.invoke(options.onChange);
    };

    TouchMenuLA.prototype.close = function () {
        this.animateToPosition(0);
        currentPos = 0;
        self.isVisible = false;
        options.target.classList.remove('drawer-open');
        self.hideMask();
        self.invoke(options.onChange);
    };

<<<<<<< HEAD
            if (!classList.contains('backdrop')) {
                classList.add('hide');
            }
=======
    TouchMenuLA.prototype.toggle = function () {
        if (self.isVisible) {
            self.close();
        } else {
            self.open();
>>>>>>> 496fb43c
        }
    };

<<<<<<< HEAD
        var self;
        var defaults;
        var mask;
        var newPos = 0;
        var currentPos = 0;
        var startPoint = 0;
        var countStart = 0;
        var velocity = 0;
        options.target.classList.add('transition');
        var dragMode = 0;
        var scrollContainer = options.target.querySelector('.mainDrawer-scrollContainer');
        scrollContainer.classList.add('scrollY');

        var TouchMenuLA = function () {
            self = this;
            defaults = {
                width: 260,
                handleSize: 10,
                disableMask: false,
                maxMaskOpacity: 0.5
            };
            this.isVisible = false;
            this.initialize();
        };

        TouchMenuLA.prototype.initElements = function () {
            options.target.classList.add('touch-menu-la');
            options.target.style.width = options.width + 'px';
            options.target.style.left = -options.width + 'px';

            if (!options.disableMask) {
                mask = document.createElement('div');
                mask.className = 'tmla-mask hide';
                document.body.appendChild(mask);
                dom.addEventListener(mask, dom.whichTransitionEvent(), onMaskTransitionEnd, {
                    passive: true
                });
            }
        };

        var menuTouchStartX;
        var menuTouchStartY;
        var menuTouchStartTime;
        var edgeContainer = document.querySelector('.mainDrawerHandle');
        var isPeeking = false;

        TouchMenuLA.prototype.animateToPosition = function (pos) {
            requestAnimationFrame(function () {
                options.target.style.transform = pos ? 'translateX(' + pos + 'px)' : 'none';
            });
        };
=======
    var backgroundTouchStartX;
    var backgroundTouchStartTime;

    TouchMenuLA.prototype.showMask = function () {
        mask.classList.remove('hide');
        mask.classList.add('backdrop');
    };

    TouchMenuLA.prototype.hideMask = function () {
        mask.classList.add('hide');
        mask.classList.remove('backdrop');
    };
>>>>>>> 496fb43c

    TouchMenuLA.prototype.invoke = function (fn) {
        if (fn) {
            fn.apply(self);
        }
    };

<<<<<<< HEAD
        TouchMenuLA.prototype.clickMaskClose = function () {
            mask.addEventListener('click', function () {
                self.close();
            });
        };
=======
    var _edgeSwipeEnabled;
>>>>>>> 496fb43c

    TouchMenuLA.prototype.setEdgeSwipeEnabled = function (enabled) {
        if (!options.disableEdgeSwipe) {
            if (browser.touch) {
                if (enabled) {
                    if (!_edgeSwipeEnabled) {
                        _edgeSwipeEnabled = true;
                        dom.addEventListener(edgeContainer, 'touchstart', onEdgeTouchStart, {
                            passive: true
                        });
                        dom.addEventListener(edgeContainer, 'touchend', onEdgeTouchEnd, {
                            passive: true
                        });
                        dom.addEventListener(edgeContainer, 'touchcancel', onEdgeTouchEnd, {
                            passive: true
                        });
                    }
<<<<<<< HEAD
                }
            }
        };

        TouchMenuLA.prototype.open = function () {
            this.animateToPosition(options.width);
            currentPos = options.width;
            this.isVisible = true;
            options.target.classList.add('drawer-open');
            self.showMask();
            self.invoke(options.onChange);
        };

        TouchMenuLA.prototype.close = function () {
            this.animateToPosition(0);
            currentPos = 0;
            self.isVisible = false;
            options.target.classList.remove('drawer-open');
            self.hideMask();
            self.invoke(options.onChange);
        };

        TouchMenuLA.prototype.toggle = function () {
            if (self.isVisible) {
                self.close();
            } else {
                self.open();
            }
        };

        var backgroundTouchStartX;
        var backgroundTouchStartTime;

        TouchMenuLA.prototype.showMask = function () {
            mask.classList.remove('hide');
            mask.classList.add('backdrop');
        };

        TouchMenuLA.prototype.hideMask = function () {
            mask.classList.add('hide');
            mask.classList.remove('backdrop');
        };

        TouchMenuLA.prototype.invoke = function (fn) {
            if (fn) {
                fn.apply(self);
            }
        };

        var _edgeSwipeEnabled;

        TouchMenuLA.prototype.setEdgeSwipeEnabled = function (enabled) {
            if (!options.disableEdgeSwipe) {
                if (browser.touch) {
                    if (enabled) {
                        if (!_edgeSwipeEnabled) {
                            _edgeSwipeEnabled = true;
                            dom.addEventListener(edgeContainer, 'touchstart', onEdgeTouchStart, {
                                passive: true
                            });
                            dom.addEventListener(edgeContainer, 'touchend', onEdgeTouchEnd, {
                                passive: true
                            });
                            dom.addEventListener(edgeContainer, 'touchcancel', onEdgeTouchEnd, {
                                passive: true
                            });
                        }
                    } else {
                        if (_edgeSwipeEnabled) {
                            _edgeSwipeEnabled = false;
                            dom.removeEventListener(edgeContainer, 'touchstart', onEdgeTouchStart, {
                                passive: true
                            });
                            dom.removeEventListener(edgeContainer, 'touchend', onEdgeTouchEnd, {
                                passive: true
                            });
                            dom.removeEventListener(edgeContainer, 'touchcancel', onEdgeTouchEnd, {
                                passive: true
                            });
                        }
=======
                } else {
                    if (_edgeSwipeEnabled) {
                        _edgeSwipeEnabled = false;
                        dom.removeEventListener(edgeContainer, 'touchstart', onEdgeTouchStart, {
                            passive: true
                        });
                        dom.removeEventListener(edgeContainer, 'touchend', onEdgeTouchEnd, {
                            passive: true
                        });
                        dom.removeEventListener(edgeContainer, 'touchcancel', onEdgeTouchEnd, {
                            passive: true
                        });
>>>>>>> 496fb43c
                    }
                }
            }
        }
    };

    TouchMenuLA.prototype.initialize = function () {
        options = Object.assign(defaults, options || {});

        if (browser.edge) {
            options.disableEdgeSwipe = true;
        }

<<<<<<< HEAD
            if (browser.touch) {
                dom.addEventListener(options.target, 'touchstart', onMenuTouchStart, {
                    passive: true
                });
                dom.addEventListener(options.target, 'touchmove', onMenuTouchMove, {
                    passive: true
                });
                dom.addEventListener(options.target, 'touchend', onMenuTouchEnd, {
                    passive: true
                });
                dom.addEventListener(options.target, 'touchcancel', onMenuTouchEnd, {
                    passive: true
                });
                dom.addEventListener(mask, 'touchstart', onBackgroundTouchStart, {
                    passive: true
                });
                dom.addEventListener(mask, 'touchmove', onBackgroundTouchMove, {});
                dom.addEventListener(mask, 'touchend', onBackgroundTouchEnd, {
                    passive: true
                });
                dom.addEventListener(mask, 'touchcancel', onBackgroundTouchEnd, {
                    passive: true
                });
            }
=======
        self.initElements();
>>>>>>> 496fb43c

        if (browser.touch) {
            dom.addEventListener(options.target, 'touchstart', onMenuTouchStart, {
                passive: true
            });
            dom.addEventListener(options.target, 'touchmove', onMenuTouchMove, {
                passive: true
            });
            dom.addEventListener(options.target, 'touchend', onMenuTouchEnd, {
                passive: true
            });
            dom.addEventListener(options.target, 'touchcancel', onMenuTouchEnd, {
                passive: true
            });
            dom.addEventListener(mask, 'touchstart', onBackgroundTouchStart, {
                passive: true
            });
            dom.addEventListener(mask, 'touchmove', onBackgroundTouchMove, {});
            dom.addEventListener(mask, 'touchend', onBackgroundTouchEnd, {
                passive: true
            });
            dom.addEventListener(mask, 'touchcancel', onBackgroundTouchEnd, {
                passive: true
            });
        }

        self.clickMaskClose();
    };

    return new TouchMenuLA();
}<|MERGE_RESOLUTION|>--- conflicted
+++ resolved
@@ -1,22 +1,3 @@
-<<<<<<< HEAD
-define(['browser', 'dom', 'css!./navdrawer', 'scrollStyles'], function (browser, dom) {
-    'use strict';
-
-    browser = browser.default || browser;
-
-    return function (options) {
-        function getTouches(e) {
-            return e.changedTouches || e.targetTouches || e.touches;
-        }
-
-        function onMenuTouchStart(e) {
-            options.target.classList.remove('transition');
-            var touches = getTouches(e);
-            var touch = touches[0] || {};
-            menuTouchStartX = touch.clientX;
-            menuTouchStartY = touch.clientY;
-            menuTouchStartTime = new Date().getTime();
-=======
 /* Cleaning this file properly is not neecessary, since it's an outdated library
  * and will be replaced soon by a Vue component.
  */
@@ -65,7 +46,6 @@
             self.showMask();
         } else if (dragMode === 0 && Math.abs(deltaY) >= 5) {
             dragMode = 2;
->>>>>>> 496fb43c
         }
 
         if (dragMode === 1) {
@@ -100,22 +80,7 @@
                     dom.addEventListener(edgeContainer, 'touchmove', onEdgeTouchMove, {});
                 }
 
-<<<<<<< HEAD
-        function onMenuTouchMove(e) {
-            var isOpen = self.visible;
-            var touches = getTouches(e);
-            var touch = touches[0] || {};
-            var endX = touch.clientX || 0;
-            var endY = touch.clientY || 0;
-            var deltaX = endX - (menuTouchStartX || 0);
-            var deltaY = endY - (menuTouchStartY || 0);
-            setVelocity(deltaX);
-
-            if (isOpen && dragMode !== 1 && deltaX > 0) {
-                dragMode = 2;
-=======
                 onMenuTouchStart(e);
->>>>>>> 496fb43c
             }
         }
     }
@@ -155,50 +120,21 @@
             countStart++;
             var deltaX = endX - (backgroundTouchStartX || 0);
 
-<<<<<<< HEAD
-            if (dragMode === 0 && (!isOpen || Math.abs(deltaX) >= 10) && Math.abs(deltaY) < 5) {
-                dragMode = 1;
-                scrollContainer.addEventListener('scroll', disableEvent);
-                self.showMask();
-            } else if (dragMode === 0 && Math.abs(deltaY) >= 5) {
-                dragMode = 2;
-            }
-
-            if (dragMode === 1) {
-                newPos = currentPos + deltaX;
-=======
             if (countStart == 1) {
                 startPoint = deltaX;
             }
             if (deltaX < 0 && dragMode !== 2) {
                 dragMode = 1;
                 newPos = deltaX - startPoint + options.width;
->>>>>>> 496fb43c
                 self.changeMenuPos();
                 var time = new Date().getTime() - (backgroundTouchStartTime || 0);
                 velocity = Math.abs(deltaX) / time;
             }
         }
 
-<<<<<<< HEAD
-        function onMenuTouchEnd(e) {
-            options.target.classList.add('transition');
-            scrollContainer.removeEventListener('scroll', disableEvent);
-            dragMode = 0;
-            var touches = getTouches(e);
-            var touch = touches[0] || {};
-            var endX = touch.clientX || 0;
-            var endY = touch.clientY || 0;
-            var deltaX = endX - (menuTouchStartX || 0);
-            var deltaY = endY - (menuTouchStartY || 0);
-            currentPos = deltaX;
-            self.checkMenuState(deltaX, deltaY);
-        }
-=======
         e.preventDefault();
         e.stopPropagation();
     }
->>>>>>> 496fb43c
 
     function onBackgroundTouchEnd(e) {
         var touches = getTouches(e);
@@ -209,15 +145,8 @@
         countStart = 0;
     }
 
-<<<<<<< HEAD
-                    if (e.type === 'touchstart') {
-                        dom.removeEventListener(edgeContainer, 'touchmove', onEdgeTouchMove, {});
-                        dom.addEventListener(edgeContainer, 'touchmove', onEdgeTouchMove, {});
-                    }
-=======
     function onMaskTransitionEnd() {
         var classList = mask.classList;
->>>>>>> 496fb43c
 
         if (!classList.contains('backdrop')) {
             classList.add('hide');
@@ -264,21 +193,11 @@
         }
     };
 
-<<<<<<< HEAD
-        function onEdgeTouchEnd(e) {
-            if (isPeeking) {
-                isPeeking = false;
-                dom.removeEventListener(edgeContainer, 'touchmove', onEdgeTouchMove, {});
-                onMenuTouchEnd(e);
-            }
-        }
-=======
     var menuTouchStartX;
     var menuTouchStartY;
     var menuTouchStartTime;
     var edgeContainer = document.querySelector('.mainDrawerHandle');
     var isPeeking = false;
->>>>>>> 496fb43c
 
     TouchMenuLA.prototype.animateToPosition = function (pos) {
         requestAnimationFrame(function () {
@@ -334,73 +253,14 @@
         self.invoke(options.onChange);
     };
 
-<<<<<<< HEAD
-            if (!classList.contains('backdrop')) {
-                classList.add('hide');
-            }
-=======
     TouchMenuLA.prototype.toggle = function () {
         if (self.isVisible) {
             self.close();
         } else {
             self.open();
->>>>>>> 496fb43c
-        }
-    };
-
-<<<<<<< HEAD
-        var self;
-        var defaults;
-        var mask;
-        var newPos = 0;
-        var currentPos = 0;
-        var startPoint = 0;
-        var countStart = 0;
-        var velocity = 0;
-        options.target.classList.add('transition');
-        var dragMode = 0;
-        var scrollContainer = options.target.querySelector('.mainDrawer-scrollContainer');
-        scrollContainer.classList.add('scrollY');
-
-        var TouchMenuLA = function () {
-            self = this;
-            defaults = {
-                width: 260,
-                handleSize: 10,
-                disableMask: false,
-                maxMaskOpacity: 0.5
-            };
-            this.isVisible = false;
-            this.initialize();
-        };
-
-        TouchMenuLA.prototype.initElements = function () {
-            options.target.classList.add('touch-menu-la');
-            options.target.style.width = options.width + 'px';
-            options.target.style.left = -options.width + 'px';
-
-            if (!options.disableMask) {
-                mask = document.createElement('div');
-                mask.className = 'tmla-mask hide';
-                document.body.appendChild(mask);
-                dom.addEventListener(mask, dom.whichTransitionEvent(), onMaskTransitionEnd, {
-                    passive: true
-                });
-            }
-        };
-
-        var menuTouchStartX;
-        var menuTouchStartY;
-        var menuTouchStartTime;
-        var edgeContainer = document.querySelector('.mainDrawerHandle');
-        var isPeeking = false;
-
-        TouchMenuLA.prototype.animateToPosition = function (pos) {
-            requestAnimationFrame(function () {
-                options.target.style.transform = pos ? 'translateX(' + pos + 'px)' : 'none';
-            });
-        };
-=======
+        }
+    };
+
     var backgroundTouchStartX;
     var backgroundTouchStartTime;
 
@@ -413,7 +273,6 @@
         mask.classList.add('hide');
         mask.classList.remove('backdrop');
     };
->>>>>>> 496fb43c
 
     TouchMenuLA.prototype.invoke = function (fn) {
         if (fn) {
@@ -421,15 +280,7 @@
         }
     };
 
-<<<<<<< HEAD
-        TouchMenuLA.prototype.clickMaskClose = function () {
-            mask.addEventListener('click', function () {
-                self.close();
-            });
-        };
-=======
     var _edgeSwipeEnabled;
->>>>>>> 496fb43c
 
     TouchMenuLA.prototype.setEdgeSwipeEnabled = function (enabled) {
         if (!options.disableEdgeSwipe) {
@@ -447,88 +298,6 @@
                             passive: true
                         });
                     }
-<<<<<<< HEAD
-                }
-            }
-        };
-
-        TouchMenuLA.prototype.open = function () {
-            this.animateToPosition(options.width);
-            currentPos = options.width;
-            this.isVisible = true;
-            options.target.classList.add('drawer-open');
-            self.showMask();
-            self.invoke(options.onChange);
-        };
-
-        TouchMenuLA.prototype.close = function () {
-            this.animateToPosition(0);
-            currentPos = 0;
-            self.isVisible = false;
-            options.target.classList.remove('drawer-open');
-            self.hideMask();
-            self.invoke(options.onChange);
-        };
-
-        TouchMenuLA.prototype.toggle = function () {
-            if (self.isVisible) {
-                self.close();
-            } else {
-                self.open();
-            }
-        };
-
-        var backgroundTouchStartX;
-        var backgroundTouchStartTime;
-
-        TouchMenuLA.prototype.showMask = function () {
-            mask.classList.remove('hide');
-            mask.classList.add('backdrop');
-        };
-
-        TouchMenuLA.prototype.hideMask = function () {
-            mask.classList.add('hide');
-            mask.classList.remove('backdrop');
-        };
-
-        TouchMenuLA.prototype.invoke = function (fn) {
-            if (fn) {
-                fn.apply(self);
-            }
-        };
-
-        var _edgeSwipeEnabled;
-
-        TouchMenuLA.prototype.setEdgeSwipeEnabled = function (enabled) {
-            if (!options.disableEdgeSwipe) {
-                if (browser.touch) {
-                    if (enabled) {
-                        if (!_edgeSwipeEnabled) {
-                            _edgeSwipeEnabled = true;
-                            dom.addEventListener(edgeContainer, 'touchstart', onEdgeTouchStart, {
-                                passive: true
-                            });
-                            dom.addEventListener(edgeContainer, 'touchend', onEdgeTouchEnd, {
-                                passive: true
-                            });
-                            dom.addEventListener(edgeContainer, 'touchcancel', onEdgeTouchEnd, {
-                                passive: true
-                            });
-                        }
-                    } else {
-                        if (_edgeSwipeEnabled) {
-                            _edgeSwipeEnabled = false;
-                            dom.removeEventListener(edgeContainer, 'touchstart', onEdgeTouchStart, {
-                                passive: true
-                            });
-                            dom.removeEventListener(edgeContainer, 'touchend', onEdgeTouchEnd, {
-                                passive: true
-                            });
-                            dom.removeEventListener(edgeContainer, 'touchcancel', onEdgeTouchEnd, {
-                                passive: true
-                            });
-                        }
-=======
                 } else {
                     if (_edgeSwipeEnabled) {
                         _edgeSwipeEnabled = false;
@@ -541,7 +310,6 @@
                         dom.removeEventListener(edgeContainer, 'touchcancel', onEdgeTouchEnd, {
                             passive: true
                         });
->>>>>>> 496fb43c
                     }
                 }
             }
@@ -555,34 +323,7 @@
             options.disableEdgeSwipe = true;
         }
 
-<<<<<<< HEAD
-            if (browser.touch) {
-                dom.addEventListener(options.target, 'touchstart', onMenuTouchStart, {
-                    passive: true
-                });
-                dom.addEventListener(options.target, 'touchmove', onMenuTouchMove, {
-                    passive: true
-                });
-                dom.addEventListener(options.target, 'touchend', onMenuTouchEnd, {
-                    passive: true
-                });
-                dom.addEventListener(options.target, 'touchcancel', onMenuTouchEnd, {
-                    passive: true
-                });
-                dom.addEventListener(mask, 'touchstart', onBackgroundTouchStart, {
-                    passive: true
-                });
-                dom.addEventListener(mask, 'touchmove', onBackgroundTouchMove, {});
-                dom.addEventListener(mask, 'touchend', onBackgroundTouchEnd, {
-                    passive: true
-                });
-                dom.addEventListener(mask, 'touchcancel', onBackgroundTouchEnd, {
-                    passive: true
-                });
-            }
-=======
         self.initElements();
->>>>>>> 496fb43c
 
         if (browser.touch) {
             dom.addEventListener(options.target, 'touchstart', onMenuTouchStart, {
