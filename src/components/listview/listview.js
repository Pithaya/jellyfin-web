define(['itemHelper', 'mediaInfo', 'indicators', 'connectionManager', 'layoutManager', 'globalize', 'datetime', 'apphost', 'css!./listview', 'emby-ratingbutton', 'emby-playstatebutton'], function (itemHelper, mediaInfo, indicators, connectionManager, layoutManager, globalize, datetime, appHost) {
    'use strict';

    function getIndex(item, options) {

        if (options.index === 'disc') {

            return item.ParentIndexNumber == null ? '' : globalize.translate('ValueDiscNumber', item.ParentIndexNumber);
        }

        var sortBy = (options.sortBy || '').toLowerCase();
        var code;
        var name;

        if (sortBy.indexOf('sortname') === 0) {

            if (item.Type === 'Episode') {
                return '';
            }

            // SortName
            name = (item.SortName || item.Name || '?')[0].toUpperCase();

            code = name.charCodeAt(0);
            if (code < 65 || code > 90) {
                return '#';
            }

            return name.toUpperCase();
        }
        if (sortBy.indexOf('officialrating') === 0) {

            return item.OfficialRating || globalize.translate('Unrated');
        }
        if (sortBy.indexOf('communityrating') === 0) {

            if (item.CommunityRating == null) {
                return globalize.translate('Unrated');
            }

            return Math.floor(item.CommunityRating);
        }
        if (sortBy.indexOf('criticrating') === 0) {

            if (item.CriticRating == null) {
                return globalize.translate('Unrated');
            }

            return Math.floor(item.CriticRating);
        }
        if (sortBy.indexOf('albumartist') === 0) {

            // SortName
            if (!item.AlbumArtist) {
                return '';
            }

            name = item.AlbumArtist[0].toUpperCase();

            code = name.charCodeAt(0);
            if (code < 65 || code > 90) {
                return '#';
            }

            return name.toUpperCase();
        }
        return '';
    }

    function getImageUrl(item, width) {

        var apiClient = connectionManager.getApiClient(item.ServerId);

        var options = {
            maxWidth: width * 2,
            type: 'Primary'
        };

        if (item.ImageTags && item.ImageTags.Primary) {

            options.tag = item.ImageTags.Primary;
            return apiClient.getScaledImageUrl(item.Id, options);
        }

        if (item.AlbumId && item.AlbumPrimaryImageTag) {

            options.tag = item.AlbumPrimaryImageTag;
            return apiClient.getScaledImageUrl(item.AlbumId, options);
        } else if (item.SeriesId && item.SeriesPrimaryImageTag) {

            options.tag = item.SeriesPrimaryImageTag;
            return apiClient.getScaledImageUrl(item.SeriesId, options);

        } else if (item.ParentPrimaryImageTag) {

            options.tag = item.ParentPrimaryImageTag;
            return apiClient.getScaledImageUrl(item.ParentPrimaryImageItemId, options);
        }

        return null;
    }

    function getChannelImageUrl(item, width) {

        var apiClient = connectionManager.getApiClient(item.ServerId);

        var options = {
            maxWidth: width * 2,
            type: 'Primary'
        };

        if (item.ChannelId && item.ChannelPrimaryImageTag) {

            options.tag = item.ChannelPrimaryImageTag;
            return apiClient.getScaledImageUrl(item.ChannelId, options);
        }

        return null;
    }

    function getTextLinesHtml(textlines, isLargeStyle) {

        var html = '';

        var largeTitleTagName = layoutManager.tv ? 'h2' : 'div';

        for (var i = 0, length = textlines.length; i < length; i++) {

            var text = textlines[i];

            if (!text) {
                continue;
            }

            if (i === 0) {
                if (isLargeStyle) {
                    html += '<' + largeTitleTagName + ' class="listItemBodyText">';
                } else {
                    html += '<div class="listItemBodyText">';
                }
            } else {
                html += '<div class="secondary listItemBodyText">';
            }
            html += (textlines[i] || '&nbsp;');
            if (i === 0 && isLargeStyle) {
                html += '</' + largeTitleTagName + '>';
            } else {
                html += '</div>';
            }
        }

        return html;
    }

    function getRightButtonsHtml(options) {

        var html = '';

        for (var i = 0, length = options.rightButtons.length; i < length; i++) {

            var button = options.rightButtons[i];

            html += '<button is="paper-icon-button-light" class="listItemButton itemAction" data-action="custom" data-customaction="' + button.id + '" title="' + button.title + '"><span class="material-icons ' + button.icon + '"></span></button>';
        }

        return html;
    }

    function getId(item) {
        return item.Id;
    }

    function getListViewHtml(options) {

        var items = options.items;

        var groupTitle = '';
        var action = options.action || 'link';

        var isLargeStyle = options.imageSize === 'large';
        var enableOverview = options.enableOverview;

        var clickEntireItem = layoutManager.tv ? true : false;
        var outerTagName = clickEntireItem ? 'button' : 'div';
        var enableSideMediaInfo = options.enableSideMediaInfo != null ? options.enableSideMediaInfo : true;

        var outerHtml = '';

        var enableContentWrapper = options.enableOverview && !layoutManager.tv;
        var containerAlbumArtistIds = (options.containerAlbumArtists || []).map(getId);

        for (var i = 0, length = items.length; i < length; i++) {

            var item = items[i];

            var html = '';

            if (options.showIndex) {

                var itemGroupTitle = getIndex(item, options);

                if (itemGroupTitle !== groupTitle) {

                    if (html) {
                        html += '</div>';
                    }

                    if (i === 0) {
                        html += '<h2 class="listGroupHeader listGroupHeader-first">';
                    } else {
                        html += '<h2 class="listGroupHeader">';
                    }
                    html += itemGroupTitle;
                    html += '</h2>';

                    html += '<div>';

                    groupTitle = itemGroupTitle;
                }
            }

            var cssClass = 'listItem';

            if (options.border || (options.highlight !== false && !layoutManager.tv)) {
                cssClass += ' listItem-border';
            }

            if (clickEntireItem) {
                cssClass += ' itemAction listItem-button';
            }

            if (layoutManager.tv) {
                cssClass += ' listItem-focusscale';
            }

            var downloadWidth = 80;

            if (isLargeStyle) {
                cssClass += ' listItem-largeImage';
                downloadWidth = 500;
            }

            var playlistItemId = item.PlaylistItemId ? (' data-playlistitemid="' + item.PlaylistItemId + '"') : '';

            var positionTicksData = item.UserData && item.UserData.PlaybackPositionTicks ? (' data-positionticks="' + item.UserData.PlaybackPositionTicks + '"') : '';
            var collectionIdData = options.collectionId ? (' data-collectionid="' + options.collectionId + '"') : '';
            var playlistIdData = options.playlistId ? (' data-playlistid="' + options.playlistId + '"') : '';
            var mediaTypeData = item.MediaType ? (' data-mediatype="' + item.MediaType + '"') : '';
            var collectionTypeData = item.CollectionType ? (' data-collectiontype="' + item.CollectionType + '"') : '';
            var channelIdData = item.ChannelId ? (' data-channelid="' + item.ChannelId + '"') : '';

            if (enableContentWrapper) {

                cssClass += ' listItem-withContentWrapper';
            }

            html += '<' + outerTagName + ' class="' + cssClass + '"' + playlistItemId + ' data-action="' + action + '" data-isfolder="' + item.IsFolder + '" data-id="' + item.Id + '" data-serverid="' + item.ServerId + '" data-type="' + item.Type + '"' + mediaTypeData + collectionTypeData + channelIdData + positionTicksData + collectionIdData + playlistIdData + '>';

            if (enableContentWrapper) {

                html += '<div class="listItem-content">';
            }

            if (!clickEntireItem && options.dragHandle) {
                //html += '<button is="paper-icon-button-light" class="listViewDragHandle listItemButton"><span class="material-icons drag_handle"></span></button>';
                // Firefox and Edge are not allowing the button to be draggable
                html += '<span class="listViewDragHandle material-icons listItemIcon listItemIcon-transparent drag_handle"></span>';
            }

            if (options.image !== false) {
                var imgUrl = options.imageSource === 'channel' ? getChannelImageUrl(item, downloadWidth) : getImageUrl(item, downloadWidth);
                var imageClass = isLargeStyle ? 'listItemImage listItemImage-large' : 'listItemImage';

                if (isLargeStyle && layoutManager.tv) {
                    imageClass += ' listItemImage-large-tv';
                }

                var playOnImageClick = options.imagePlayButton && !layoutManager.tv;

                if (!clickEntireItem) {
                    imageClass += ' itemAction';
                }

                var imageAction = playOnImageClick ? 'resume' : action;

                if (imgUrl) {
                    html += '<div data-action="' + imageAction + '" class="' + imageClass + ' lazy" data-src="' + imgUrl + '" item-icon>';
                } else {
                    html += '<div class="' + imageClass + '">';
                }

                var indicatorsHtml = '';
                indicatorsHtml += indicators.getPlayedIndicatorHtml(item);

                if (indicatorsHtml) {
                    html += '<div class="indicators listItemIndicators">' + indicatorsHtml + '</div>';
                }

                if (playOnImageClick) {
                    html += '<button is="paper-icon-button-light" class="listItemImageButton itemAction" data-action="resume"><span class="material-icons listItemImageButton-icon play_arrow"></span></button>';
                }

                var progressHtml = indicators.getProgressBarHtml(item, {
                    containerClass: 'listItemProgressBar'
                });

                if (progressHtml) {
                    html += progressHtml;
                }
                html += '</div>';
            }

            if (options.showIndexNumberLeft) {

                html += '<div class="listItem-indexnumberleft">';
                html += (item.IndexNumber || '&nbsp;');
                html += '</div>';
            }

            var textlines = [];

            if (options.showProgramDateTime) {
                textlines.push(datetime.toLocaleString(datetime.parseISO8601Date(item.StartDate), {

                    weekday: 'long',
                    month: 'short',
                    day: 'numeric',
                    hour: 'numeric',
                    minute: '2-digit'
                }));
            }

            if (options.showProgramTime) {
                textlines.push(datetime.getDisplayTime(datetime.parseISO8601Date(item.StartDate)));
            }

            if (options.showChannel) {
                if (item.ChannelName) {
                    textlines.push(item.ChannelName);
                }
            }

            var parentTitle = null;

            if (options.showParentTitle) {
                if (item.Type === 'Episode') {
                    parentTitle = item.SeriesName;
                } else if (item.IsSeries || (item.EpisodeTitle && item.Name)) {
                    parentTitle = item.Name;
                }
            }

            var displayName = itemHelper.getDisplayName(item, {
                includeParentInfo: options.includeParentInfoInTitle
            });

            if (options.showIndexNumber && item.IndexNumber != null) {
                displayName = item.IndexNumber + '. ' + displayName;
            }

            if (options.showParentTitle && options.parentTitleWithTitle) {

                if (displayName) {

                    if (parentTitle) {
                        parentTitle += ' - ';
                    }
                    parentTitle = (parentTitle || '') + displayName;
                }

                textlines.push(parentTitle || '');
            } else if (options.showParentTitle) {
                textlines.push(parentTitle || '');
            }

            if (displayName && !options.parentTitleWithTitle) {
                textlines.push(displayName);
            }

            if (item.IsFolder) {
                if (options.artist !== false) {

                    if (item.AlbumArtist && item.Type === 'MusicAlbum') {
                        textlines.push(item.AlbumArtist);
                    }
                }
            } else {

                var showArtist = options.artist === true;
                var artistItems = item.ArtistItems;

                if (!showArtist && options.artist !== false) {

                    if (!artistItems || !artistItems.length) {
                        showArtist = true;
                    } else if (artistItems.length > 1 || containerAlbumArtistIds.indexOf(artistItems[0].Id) === -1) {
                        showArtist = true;
                    }
                }

                if (showArtist) {

                    if (artistItems && item.Type !== 'MusicAlbum') {
                        textlines.push(artistItems.map(function (a) {
                            return a.Name;
                        }).join(', '));
                    }
                }
            }

            if (item.Type === 'TvChannel') {

                if (item.CurrentProgram) {
                    textlines.push(itemHelper.getDisplayName(item.CurrentProgram));
                }
            }

            cssClass = 'listItemBody';
            if (!clickEntireItem) {
                cssClass += ' itemAction';
            }

            if (options.image === false) {
                cssClass += ' listItemBody-noleftpadding';
            }

            html += '<div class="' + cssClass + '">';

<<<<<<< HEAD
            var moreIcon = '&#xe5d4';
=======
            const moreIcon = 'more_horiz';
>>>>>>> f45a4d1a

            html += getTextLinesHtml(textlines, isLargeStyle);

            if (options.mediaInfo !== false) {
                if (!enableSideMediaInfo) {

                    var mediaInfoClass = 'secondary listItemMediaInfo listItemBodyText';

                    html += '<div class="' + mediaInfoClass + '">' + mediaInfo.getPrimaryMediaInfoHtml(item, {
                        episodeTitle: false,
                        originalAirDate: false,
                        subtitles: false

                    }) + '</div>';
                }
            }

            if (enableOverview && item.Overview) {
                html += '<div class="secondary listItem-overview listItemBodyText">';
                html += item.Overview;
                html += '</div>';
            }

            html += '</div>';

            if (options.mediaInfo !== false) {
                if (enableSideMediaInfo) {
                    html += '<div class="secondary listItemMediaInfo">' + mediaInfo.getPrimaryMediaInfoHtml(item, {

                        year: false,
                        container: false,
                        episodeTitle: false,
                        criticRating: false,
                        endsAt: false

                    }) + '</div>';
                }
            }

            if (!options.recordButton && (item.Type === 'Timer' || item.Type === 'Program')) {
                html += indicators.getTimerIndicator(item).replace('indicatorIcon', 'indicatorIcon listItemAside');
            }

            html += '<div class="listViewUserDataButtons">';

            if (!clickEntireItem) {

                if (options.addToListButton) {
                    html += '<button is="paper-icon-button-light" class="listItemButton itemAction" data-action="addtoplaylist"><span class="material-icons playlist_add"></span></button>';
                }

                if (options.moreButton !== false) {
                    html += '<button is="paper-icon-button-light" class="listItemButton itemAction" data-action="menu"><span class="material-icons ' + moreIcon + '"></span></button>';
                }

                if (options.infoButton) {
                    html += '<button is="paper-icon-button-light" class="listItemButton itemAction" data-action="link"><span class="material-icons info_outline"></span></button>';
                }

                if (options.rightButtons) {
                    html += getRightButtonsHtml(options);
                }

                if (options.enableUserDataButtons !== false) {

                    var userData = item.UserData || {};
                    var likes = userData.Likes == null ? '' : userData.Likes;

                    if (itemHelper.canMarkPlayed(item)) {
                        html += '<button is="emby-playstatebutton" type="button" class="listItemButton paper-icon-button-light" data-id="' + item.Id + '" data-serverid="' + item.ServerId + '" data-itemtype="' + item.Type + '" data-played="' + (userData.Played) + '"><span class="material-icons check"></span></button>';
                    }

                    if (itemHelper.canRate(item)) {
                        html += '<button is="emby-ratingbutton" type="button" class="listItemButton paper-icon-button-light" data-id="' + item.Id + '" data-serverid="' + item.ServerId + '" data-itemtype="' + item.Type + '" data-likes="' + likes + '" data-isfavorite="' + (userData.IsFavorite) + '"><span class="material-icons favorite"></span></button>';
                    }
                }
            }
            html += '</div>';

            if (enableContentWrapper) {
                html += '</div>';

                if (enableOverview && item.Overview) {
                    html += '<div class="listItem-bottomoverview secondary">';
                    html += item.Overview;
                    html += '</div>';
                }
            }

            html += '</' + outerTagName + '>';

            outerHtml += html;
        }

        return outerHtml;
    }

    return {
        getListViewHtml: getListViewHtml
    };
});<|MERGE_RESOLUTION|>--- conflicted
+++ resolved
@@ -426,11 +426,7 @@
 
             html += '<div class="' + cssClass + '">';
 
-<<<<<<< HEAD
-            var moreIcon = '&#xe5d4';
-=======
             const moreIcon = 'more_horiz';
->>>>>>> f45a4d1a
 
             html += getTextLinesHtml(textlines, isLargeStyle);
 
