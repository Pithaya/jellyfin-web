<<<<<<< HEAD
define(['dialogHelper', 'connectionManager', 'loading', 'dom', 'layoutManager', 'focusManager', 'globalize', 'scrollHelper', 'imageLoader', 'require', 'browser', 'apphost', 'cardStyle', 'formDialogStyle', 'emby-button', 'paper-icon-button-light', 'css!./imageeditor'], function (dialogHelper, connectionManager, loading, dom, layoutManager, focusManager, globalize, scrollHelper, imageLoader, require, browser, appHost) {
    'use strict';

    loading = loading.default || loading;

    var enableFocusTransform = !browser.slow && !browser.edge;

    var currentItem;
    var hasChanges = false;
=======
import dialogHelper from 'dialogHelper';
import connectionManager from 'connectionManager';
import loading from 'loading';
import dom from 'dom';
import layoutManager from 'layoutManager';
import focusManager from 'focusManager';
import globalize from 'globalize';
import scrollHelper from 'scrollHelper';
import imageLoader from 'imageLoader';
import browser from 'browser';
import appHost from 'apphost';
import 'cardStyle';
import 'formDialogStyle';
import 'emby-button';
import 'paper-icon-button-light';
import 'css!./imageeditor';

/* eslint-disable indent */

    const enableFocusTransform = !browser.slow && !browser.edge;

    let currentItem;
    let hasChanges = false;
>>>>>>> 9e9a6ecf

    function getBaseRemoteOptions() {
        const options = {};

        options.itemId = currentItem.Id;

        return options;
    }

    function reload(page, item, focusContext) {
        loading.show();

        let apiClient;

        if (item) {
            apiClient = connectionManager.getApiClient(item.ServerId);
            reloadItem(page, item, apiClient, focusContext);
        } else {
            apiClient = connectionManager.getApiClient(currentItem.ServerId);
            apiClient.getItem(apiClient.getCurrentUserId(), currentItem.Id).then(function (item) {
                reloadItem(page, item, apiClient, focusContext);
            });
        }
    }

    function addListeners(container, className, eventName, fn) {
        container.addEventListener(eventName, function (e) {
            const elem = dom.parentWithClass(e.target, className);
            if (elem) {
                fn.call(elem, e);
            }
        });
    }

    function reloadItem(page, item, apiClient, focusContext) {
        currentItem = item;

        apiClient.getRemoteImageProviders(getBaseRemoteOptions()).then(function (providers) {
            const btnBrowseAllImages = page.querySelectorAll('.btnBrowseAllImages');
            for (let i = 0, length = btnBrowseAllImages.length; i < length; i++) {
                if (providers.length) {
                    btnBrowseAllImages[i].classList.remove('hide');
                } else {
                    btnBrowseAllImages[i].classList.add('hide');
                }
            }

            apiClient.getItemImageInfos(currentItem.Id).then(function (imageInfos) {
                renderStandardImages(page, apiClient, item, imageInfos, providers);
                renderBackdrops(page, apiClient, item, imageInfos, providers);
                renderScreenshots(page, apiClient, item, imageInfos, providers);
                loading.hide();

                if (layoutManager.tv) {
                    focusManager.autoFocus((focusContext || page));
                }
            });
        });
    }

    function getImageUrl(item, apiClient, type, index, options) {
        options = options || {};
        options.type = type;
        options.index = index;

        if (type === 'Backdrop') {
            options.tag = item.BackdropImageTags[index];
        } else if (type === 'Screenshot') {
            options.tag = item.ScreenshotImageTags[index];
        } else if (type === 'Primary') {
            options.tag = item.PrimaryImageTag || item.ImageTags[type];
        } else {
            options.tag = item.ImageTags[type];
        }

        // For search hints
        return apiClient.getScaledImageUrl(item.Id || item.ItemId, options);
    }

    function getCardHtml(image, index, numImages, apiClient, imageProviders, imageSize, tagName, enableFooterButtons) {
        // TODO move card creation code to Card component

        let html = '';

        let cssClass = 'card scalableCard imageEditorCard';
        const cardBoxCssClass = 'cardBox visualCardBox';

        cssClass += ' backdropCard backdropCard-scalable';

        if (tagName === 'button') {
            cssClass += ' btnImageCard';

            if (layoutManager.tv) {
                cssClass += ' show-focus';

                if (enableFocusTransform) {
                    cssClass += ' show-animation';
                }
            }

            html += '<button type="button" class="' + cssClass + '"';
        } else {
            html += '<div class="' + cssClass + '"';
        }

        html += ' data-id="' + currentItem.Id + '" data-serverid="' + apiClient.serverId() + '" data-index="' + index + '" data-numimages="' + numImages + '" data-imagetype="' + image.ImageType + '" data-providers="' + imageProviders.length + '"';

        html += '>';

        html += '<div class="' + cardBoxCssClass + '">';
        html += '<div class="cardScalable visualCardBox-cardScalable" style="background-color:transparent;">';
        html += '<div class="cardPadder-backdrop"></div>';

        html += '<div class="cardContent">';

        const imageUrl = getImageUrl(currentItem, apiClient, image.ImageType, image.ImageIndex, { maxWidth: imageSize });

        html += '<div class="cardImageContainer" style="background-image:url(\'' + imageUrl + '\');background-position:center center;background-size:contain;"></div>';

        html += '</div>';
        html += '</div>';

        html += '<div class="cardFooter visualCardBox-cardFooter">';

        html += '<h3 class="cardText cardTextCentered" style="margin:0;">' + globalize.translate('' + image.ImageType) + '</h3>';

        html += '<div class="cardText cardText-secondary cardTextCentered">';
        if (image.Width && image.Height) {
            html += image.Width + ' X ' + image.Height;
        } else {
            html += '&nbsp;';
        }
        html += '</div>';

        if (enableFooterButtons) {
            html += '<div class="cardText cardTextCentered">';

            if (image.ImageType === 'Backdrop' || image.ImageType === 'Screenshot') {
                if (index > 0) {
                    html += '<button type="button" is="paper-icon-button-light" class="btnMoveImage autoSize" data-imagetype="' + image.ImageType + '" data-index="' + image.ImageIndex + '" data-newindex="' + (image.ImageIndex - 1) + '" title="' + globalize.translate('MoveLeft') + '"><span class="material-icons chevron_left"></span></button>';
                } else {
                    html += '<button type="button" is="paper-icon-button-light" class="autoSize" disabled title="' + globalize.translate('MoveLeft') + '"><span class="material-icons chevron_left"></span></button>';
                }

                if (index < numImages - 1) {
                    html += '<button type="button" is="paper-icon-button-light" class="btnMoveImage autoSize" data-imagetype="' + image.ImageType + '" data-index="' + image.ImageIndex + '" data-newindex="' + (image.ImageIndex + 1) + '" title="' + globalize.translate('MoveRight') + '"><span class="material-icons chevron_right"></span></button>';
                } else {
                    html += '<button type="button" is="paper-icon-button-light" class="autoSize" disabled title="' + globalize.translate('MoveRight') + '"><span class="material-icons chevron_right"></span></button>';
                }
            } else {
                if (imageProviders.length) {
                    html += '<button type="button" is="paper-icon-button-light" data-imagetype="' + image.ImageType + '" class="btnSearchImages autoSize" title="' + globalize.translate('Search') + '"><span class="material-icons search"></span></button>';
                }
            }

            html += '<button type="button" is="paper-icon-button-light" data-imagetype="' + image.ImageType + '" data-index="' + (image.ImageIndex != null ? image.ImageIndex : 'null') + '" class="btnDeleteImage autoSize" title="' + globalize.translate('Delete') + '"><span class="material-icons delete"></span></button>';
            html += '</div>';
        }

        html += '</div>';
        html += '</div>';
        html += '</' + tagName + '>';

        return html;
    }

    function deleteImage(context, itemId, type, index, apiClient, enableConfirmation) {
        const afterConfirm = function () {
            apiClient.deleteItemImage(itemId, type, index).then(function () {
                hasChanges = true;
                reload(context);
            });
        };

        if (!enableConfirmation) {
            afterConfirm();
            return;
        }

        import('confirm').then(({default: confirm}) => {
            confirm({

                text: globalize.translate('ConfirmDeleteImage'),
                confirmText: globalize.translate('Delete'),
                primary: 'delete'

            }).then(afterConfirm);
        });
    }

    function moveImage(context, apiClient, itemId, type, index, newIndex, focusContext) {
        apiClient.updateItemImageIndex(itemId, type, index, newIndex).then(function () {
            hasChanges = true;
            reload(context, null, focusContext);
        }, function () {
            import('alert').then(({default: alert}) => {
                alert(globalize.translate('DefaultErrorMessage'));
            });
        });
    }

    function renderImages(page, item, apiClient, images, imageProviders, elem) {
        let html = '';

        let imageSize = 300;
        const windowSize = dom.getWindowSize();
        if (windowSize.innerWidth >= 1280) {
            imageSize = Math.round(windowSize.innerWidth / 4);
        }

        const tagName = layoutManager.tv ? 'button' : 'div';
        const enableFooterButtons = !layoutManager.tv;

        for (let i = 0, length = images.length; i < length; i++) {
            const image = images[i];
            html += getCardHtml(image, i, length, apiClient, imageProviders, imageSize, tagName, enableFooterButtons);
        }

        elem.innerHTML = html;
        imageLoader.lazyChildren(elem);
    }

    function renderStandardImages(page, apiClient, item, imageInfos, imageProviders) {
        const images = imageInfos.filter(function (i) {
            return i.ImageType !== 'Screenshot' && i.ImageType !== 'Backdrop' && i.ImageType !== 'Chapter';
        });

        renderImages(page, item, apiClient, images, imageProviders, page.querySelector('#images'));
    }

    function renderBackdrops(page, apiClient, item, imageInfos, imageProviders) {
        const images = imageInfos.filter(function (i) {
            return i.ImageType === 'Backdrop';
        }).sort(function (a, b) {
            return a.ImageIndex - b.ImageIndex;
        });

        if (images.length) {
            page.querySelector('#backdropsContainer', page).classList.remove('hide');
            renderImages(page, item, apiClient, images, imageProviders, page.querySelector('#backdrops'));
        } else {
            page.querySelector('#backdropsContainer', page).classList.add('hide');
        }
    }

    function renderScreenshots(page, apiClient, item, imageInfos, imageProviders) {
        const images = imageInfos.filter(function (i) {
            return i.ImageType === 'Screenshot';
        }).sort(function (a, b) {
            return a.ImageIndex - b.ImageIndex;
        });

        if (images.length) {
            page.querySelector('#screenshotsContainer', page).classList.remove('hide');
            renderImages(page, item, apiClient, images, imageProviders, page.querySelector('#screenshots'));
        } else {
            page.querySelector('#screenshotsContainer', page).classList.add('hide');
        }
    }

    function showImageDownloader(page, imageType) {
        import('imageDownloader').then(({default: ImageDownloader}) => {
            ImageDownloader.show(currentItem.Id, currentItem.ServerId, currentItem.Type, imageType).then(function () {
                hasChanges = true;
                reload(page);
            });
        });
    }

    function showActionSheet(context, imageCard) {
        const itemId = imageCard.getAttribute('data-id');
        const serverId = imageCard.getAttribute('data-serverid');
        const apiClient = connectionManager.getApiClient(serverId);

        const type = imageCard.getAttribute('data-imagetype');
        const index = parseInt(imageCard.getAttribute('data-index'));
        const providerCount = parseInt(imageCard.getAttribute('data-providers'));
        const numImages = parseInt(imageCard.getAttribute('data-numimages'));

        import('actionsheet').then(({default: actionSheet}) => {
            const commands = [];

            commands.push({
                name: globalize.translate('Delete'),
                id: 'delete'
            });

            if (type === 'Backdrop' || type === 'Screenshot') {
                if (index > 0) {
                    commands.push({
                        name: globalize.translate('MoveLeft'),
                        id: 'moveleft'
                    });
                }

                if (index < numImages - 1) {
                    commands.push({
                        name: globalize.translate('MoveRight'),
                        id: 'moveright'
                    });
                }
            }

            if (providerCount) {
                commands.push({
                    name: globalize.translate('Search'),
                    id: 'search'
                });
            }

            actionSheet.show({

                items: commands,
                positionTo: imageCard

            }).then(function (id) {
                switch (id) {
                    case 'delete':
                        deleteImage(context, itemId, type, index, apiClient, false);
                        break;
                    case 'search':
                        showImageDownloader(context, type);
                        break;
                    case 'moveleft':
                        moveImage(context, apiClient, itemId, type, index, index - 1, dom.parentWithClass(imageCard, 'itemsContainer'));
                        break;
                    case 'moveright':
                        moveImage(context, apiClient, itemId, type, index, index + 1, dom.parentWithClass(imageCard, 'itemsContainer'));
                        break;
                    default:
                        break;
                }
            });
        });
    }

    function initEditor(context, options) {
        const uploadButtons = context.querySelectorAll('.btnOpenUploadMenu');
        const isFileInputSupported = appHost.supports('fileinput');
        for (let i = 0, length = uploadButtons.length; i < length; i++) {
            if (isFileInputSupported) {
                uploadButtons[i].classList.remove('hide');
            } else {
                uploadButtons[i].classList.add('hide');
            }
        }

        addListeners(context, 'btnOpenUploadMenu', 'click', function () {
            const imageType = this.getAttribute('data-imagetype');

            import('imageUploader').then(({default: imageUploader}) => {
                imageUploader.show({

                    theme: options.theme,
                    imageType: imageType,
                    itemId: currentItem.Id,
                    serverId: currentItem.ServerId

                }).then(function (hasChanged) {
                    if (hasChanged) {
                        hasChanges = true;
                        reload(context);
                    }
                });
            });
        });

        addListeners(context, 'btnSearchImages', 'click', function () {
            showImageDownloader(context, this.getAttribute('data-imagetype'));
        });

        addListeners(context, 'btnBrowseAllImages', 'click', function () {
            showImageDownloader(context, this.getAttribute('data-imagetype') || 'Primary');
        });

        addListeners(context, 'btnImageCard', 'click', function () {
            showActionSheet(context, this);
        });

        addListeners(context, 'btnDeleteImage', 'click', function () {
            const type = this.getAttribute('data-imagetype');
            let index = this.getAttribute('data-index');
            index = index === 'null' ? null : parseInt(index);
            const apiClient = connectionManager.getApiClient(currentItem.ServerId);
            deleteImage(context, currentItem.Id, type, index, apiClient, true);
        });

        addListeners(context, 'btnMoveImage', 'click', function () {
            const type = this.getAttribute('data-imagetype');
            const index = this.getAttribute('data-index');
            const newIndex = this.getAttribute('data-newindex');
            const apiClient = connectionManager.getApiClient(currentItem.ServerId);
            moveImage(context, apiClient, currentItem.Id, type, index, newIndex, dom.parentWithClass(this, 'itemsContainer'));
        });
    }

    function showEditor(options, resolve, reject) {
        const itemId = options.itemId;
        const serverId = options.serverId;

        loading.show();

        import('text!./imageeditor.template.html').then(({default: template}) => {
            const apiClient = connectionManager.getApiClient(serverId);
            apiClient.getItem(apiClient.getCurrentUserId(), itemId).then(function (item) {
                const dialogOptions = {
                    removeOnClose: true
                };

                if (layoutManager.tv) {
                    dialogOptions.size = 'fullscreen';
                } else {
                    dialogOptions.size = 'small';
                }

                const dlg = dialogHelper.createDialog(dialogOptions);

                dlg.classList.add('formDialog');

                dlg.innerHTML = globalize.translateHtml(template, 'core');

                if (layoutManager.tv) {
                    scrollHelper.centerFocus.on(dlg, false);
                }

                initEditor(dlg, options);

                // Has to be assigned a z-index after the call to .open()
                dlg.addEventListener('close', function () {
                    if (layoutManager.tv) {
                        scrollHelper.centerFocus.off(dlg, false);
                    }

                    loading.hide();

                    if (hasChanges) {
                        resolve();
                    } else {
                        reject();
                    }
                });

                dialogHelper.open(dlg);

                reload(dlg, item);

                dlg.querySelector('.btnCancel').addEventListener('click', function () {
                    dialogHelper.close(dlg);
                });
            });
        });
    }

export function show (options) {
    return new Promise(function (resolve, reject) {
        hasChanges = false;
        showEditor(options, resolve, reject);
    });
}

export default {
    show
};

/* eslint-enable indent */<|MERGE_RESOLUTION|>--- conflicted
+++ resolved
@@ -1,14 +1,3 @@
-<<<<<<< HEAD
-define(['dialogHelper', 'connectionManager', 'loading', 'dom', 'layoutManager', 'focusManager', 'globalize', 'scrollHelper', 'imageLoader', 'require', 'browser', 'apphost', 'cardStyle', 'formDialogStyle', 'emby-button', 'paper-icon-button-light', 'css!./imageeditor'], function (dialogHelper, connectionManager, loading, dom, layoutManager, focusManager, globalize, scrollHelper, imageLoader, require, browser, appHost) {
-    'use strict';
-
-    loading = loading.default || loading;
-
-    var enableFocusTransform = !browser.slow && !browser.edge;
-
-    var currentItem;
-    var hasChanges = false;
-=======
 import dialogHelper from 'dialogHelper';
 import connectionManager from 'connectionManager';
 import loading from 'loading';
@@ -29,10 +18,11 @@
 /* eslint-disable indent */
 
     const enableFocusTransform = !browser.slow && !browser.edge;
+  
+    loading = loading.default || loading;
 
     let currentItem;
     let hasChanges = false;
->>>>>>> 9e9a6ecf
 
     function getBaseRemoteOptions() {
         const options = {};
