import appHost from 'apphost';
import globalize from 'globalize';
import connectionManager from 'connectionManager';
import itemHelper from 'itemHelper';
import appRouter from 'appRouter';
import playbackManager from 'playbackManager';
import loading from 'loading';
import appSettings from 'appSettings';
import browser from 'browser';
import actionsheet from 'actionsheet';

/* eslint-disable indent */

    export function getCommands(options) {
        const item = options.item;
        const user = options.user;

        const canPlay = playbackManager.canPlay(item);
        const restrictOptions = (browser.operaTv || browser.web0s) && !user.Policy.IsAdministrator;

        let commands = [];

        if (canPlay && item.MediaType !== 'Photo') {
            if (options.play !== false) {
                commands.push({
                    name: globalize.translate('Play'),
                    id: 'resume',
                    icon: 'play_arrow'
                });
            }

            if (options.playAllFromHere && item.Type !== 'Program' && item.Type !== 'TvChannel') {
                commands.push({
                    name: globalize.translate('PlayAllFromHere'),
                    id: 'playallfromhere',
                    icon: 'play_arrow'
                });
            }
        }

        if (playbackManager.canQueue(item)) {
            if (options.queue !== false) {
                commands.push({
                    name: globalize.translate('AddToPlayQueue'),
                    id: 'queue',
                    icon: 'playlist_add'
                });
            }

            if (options.queue !== false) {
                commands.push({
                    name: globalize.translate('PlayNext'),
                    id: 'queuenext',
                    icon: 'playlist_add'
                });
            }

            //if (options.queueAllFromHere) {
            //    commands.push({
            //        name: globalize.translate("QueueAllFromHere"),
            //        id: "queueallfromhere"
            //    });
            //}
        }

        if (item.IsFolder || item.Type === 'MusicArtist' || item.Type === 'MusicGenre') {
            if (item.CollectionType !== 'livetv') {
                if (options.shuffle !== false) {
                    commands.push({
                        name: globalize.translate('Shuffle'),
                        id: 'shuffle',
                        icon: 'shuffle'
                    });
                }
            }
        }

        if (item.MediaType === 'Audio' || item.Type === 'MusicAlbum' || item.Type === 'MusicArtist' || item.Type === 'MusicGenre') {
            if (options.instantMix !== false && !itemHelper.isLocalItem(item)) {
                commands.push({
                    name: globalize.translate('InstantMix'),
                    id: 'instantmix',
                    icon: 'explore'
                });
            }
        }

        if (commands.length) {
            commands.push({
                divider: true
            });
        }

        if (!restrictOptions) {
            if (itemHelper.supportsAddingToCollection(item)) {
                commands.push({
                    name: globalize.translate('AddToCollection'),
                    id: 'addtocollection',
                    icon: 'playlist_add'
                });
            }

            if (itemHelper.supportsAddingToPlaylist(item) && options.playlist !== false) {
                commands.push({
                    name: globalize.translate('AddToPlaylist'),
                    id: 'addtoplaylist',
                    icon: 'playlist_add'
                });
            }
        }

        if ((item.Type === 'Timer') && user.Policy.EnableLiveTvManagement && options.cancelTimer !== false) {
            commands.push({
                name: globalize.translate('CancelRecording'),
                id: 'canceltimer',
                icon: 'cancel'
            });
        }

        if ((item.Type === 'Recording' && item.Status === 'InProgress') && user.Policy.EnableLiveTvManagement && options.cancelTimer !== false) {
            commands.push({
                name: globalize.translate('CancelRecording'),
                id: 'canceltimer',
                icon: 'cancel'
            });
        }

        if ((item.Type === 'SeriesTimer') && user.Policy.EnableLiveTvManagement && options.cancelTimer !== false) {
            commands.push({
                name: globalize.translate('CancelSeries'),
                id: 'cancelseriestimer',
                icon: 'cancel'
            });
        }

        if (item.CanDelete && options.deleteItem !== false) {

            if (item.Type === 'Playlist' || item.Type === 'BoxSet') {
                commands.push({
                    name: globalize.translate('Delete'),
                    id: 'delete',
                    icon: 'delete'
                });
            } else {
                commands.push({
                    name: globalize.translate('DeleteMedia'),
                    id: 'delete',
                    icon: 'delete'
                });
            }
        }

        // Books are promoted to major download Button and therefor excluded in the context menu
        if ((item.CanDownload && appHost.supports('filedownload')) && item.Type !== 'Book') {
            commands.push({
                name: globalize.translate('Download'),
                id: 'download',
                icon: 'file_download'
            });

            commands.push({
                name: globalize.translate('CopyStreamURL'),
                id: 'copy-stream',
                icon: 'content_copy'
            });
        }

        if (commands.length) {
            commands.push({
                divider: true
            });
        }

        const canEdit = itemHelper.canEdit(user, item);
        if (canEdit) {
            if (options.edit !== false && item.Type !== 'SeriesTimer') {
                const text = (item.Type === 'Timer' || item.Type === 'SeriesTimer') ? globalize.translate('Edit') : globalize.translate('EditMetadata');
                commands.push({
                    name: text,
                    id: 'edit',
                    icon: 'edit'
                });
            }
        }

        if (itemHelper.canEditImages(user, item)) {
            if (options.editImages !== false) {
                commands.push({
                    name: globalize.translate('EditImages'),
                    id: 'editimages',
                    icon: 'image'
                });
            }
        }

        if (canEdit) {
            if (item.MediaType === 'Video' && item.Type !== 'TvChannel' && item.Type !== 'Program' && item.LocationType !== 'Virtual' && !(item.Type === 'Recording' && item.Status !== 'Completed')) {
                if (options.editSubtitles !== false) {
                    commands.push({
                        name: globalize.translate('EditSubtitles'),
                        id: 'editsubtitles',
                        icon: 'closed_caption'
                    });
                }
            }
        }

        if (options.identify !== false) {
            if (itemHelper.canIdentify(user, item)) {
                commands.push({
                    name: globalize.translate('Identify'),
                    id: 'identify',
                    icon: 'edit'
                });
            }
        }

        if (item.MediaSources) {
            if (options.moremediainfo !== false) {
                commands.push({
                    name: globalize.translate('MoreMediaInfo'),
                    id: 'moremediainfo',
                    icon: 'info'
                });
            }
        }

        if (item.Type === 'Program' && options.record !== false) {
            if (item.TimerId) {
                commands.push({
                    name: globalize.translate('ManageRecording'),
                    id: 'record',
                    icon: 'fiber_manual_record'
                });
            }
        }

        if (item.Type === 'Program' && options.record !== false) {
            if (!item.TimerId) {
                commands.push({
                    name: globalize.translate('Record'),
                    id: 'record',
                    icon: 'fiber_manual_record'
                });
            }
        }

        if (itemHelper.canRefreshMetadata(item, user)) {
            commands.push({
                name: globalize.translate('RefreshMetadata'),
                id: 'refresh',
                icon: 'refresh'
            });
        }

        if (item.PlaylistItemId && options.playlistId) {
            commands.push({
                name: globalize.translate('RemoveFromPlaylist'),
                id: 'removefromplaylist',
                icon: 'remove'
            });
        }

        if (options.collectionId) {
            commands.push({
                name: globalize.translate('RemoveFromCollection'),
                id: 'removefromcollection',
                icon: 'remove'
            });
        }

        if (!restrictOptions) {
            if (options.share === true) {
                if (itemHelper.canShare(item, user)) {
                    commands.push({
                        name: globalize.translate('Share'),
                        id: 'share',
                        icon: 'share'
                    });
                }
            }
        }

        if (options.sync !== false) {
            if (itemHelper.canSync(user, item)) {
                commands.push({
                    name: globalize.translate('Sync'),
                    id: 'sync',
                    icon: 'sync'
                });
            }
        }

        if (options.openAlbum !== false && item.AlbumId && item.MediaType !== 'Photo') {
            commands.push({
                name: globalize.translate('ViewAlbum'),
                id: 'album',
                icon: 'album'
            });
        }

        if (options.openArtist !== false && item.ArtistItems && item.ArtistItems.length) {
            commands.push({
                name: globalize.translate('ViewArtist'),
                id: 'artist',
                icon: 'person'
            });
        }

        return commands;
    }

    function getResolveFunction(resolve, id, changed, deleted) {
        return function () {
            resolve({
                command: id,
                updated: changed,
                deleted: deleted
            });
        };
    }

    function executeCommand(item, id, options) {
        const itemId = item.Id;
        const serverId = item.ServerId;
        const apiClient = connectionManager.getApiClient(serverId);

        return new Promise(function (resolve, reject) {
            switch (id) {
                case 'addtocollection':
                    import('collectionEditor').then(({default: collectionEditor}) => {
                        new collectionEditor({
                            items: [itemId],
                            serverId: serverId
                        }).then(getResolveFunction(resolve, id, true), getResolveFunction(resolve, id));
                    });
                    break;
                case 'addtoplaylist':
                    import('playlistEditor').then(({default: playlistEditor}) => {
                        new playlistEditor({
                            items: [itemId],
                            serverId: serverId
                        }).then(getResolveFunction(resolve, id, true), getResolveFunction(resolve, id));
                    });
                    break;
                case 'download':
                    import('fileDownloader').then(({default: fileDownloader}) => {
                        const downloadHref = apiClient.getItemDownloadUrl(itemId);
                        fileDownloader.download([{
                            url: downloadHref,
                            itemId: itemId,
                            serverId: serverId,
                            title: item.Name,
                            filename: item.Path.replace(/^.*[\\\/]/, '')
                        }]);
                        getResolveFunction(getResolveFunction(resolve, id), id)();
                    });
                    break;
                case 'copy-stream': {
                    const downloadHref = apiClient.getItemDownloadUrl(itemId);
                    const textAreaCopy = function () {
                        let textArea = document.createElement('textarea');
                        textArea.value = downloadHref;
                        document.body.appendChild(textArea);
                        textArea.focus();
                        textArea.select();

                        if (document.execCommand('copy')) {
                            import('toast').then(({default: toast}) => {
                                toast(globalize.translate('CopyStreamURLSuccess'));
                            });
                        } else {
                            prompt(globalize.translate('CopyStreamURL'), downloadHref);
                        }
                        document.body.removeChild(textArea);
                    };

                    /* eslint-disable-next-line compat/compat */
                    if (navigator.clipboard === undefined) {
                        textAreaCopy();
                    } else {
                        /* eslint-disable-next-line compat/compat */
                        navigator.clipboard.writeText(downloadHref).then(function () {
                            import('toast').then(({default: toast}) => {
                                toast(globalize.translate('CopyStreamURLSuccess'));
                            });
                        }).catch(function () {
                            textAreaCopy();
                        });
                    }
                    getResolveFunction(resolve, id)();
                    break;
                }
                case 'editsubtitles':
                    import('subtitleEditor').then(({default: subtitleEditor}) => {
                        subtitleEditor.show(itemId, serverId).then(getResolveFunction(resolve, id, true), getResolveFunction(resolve, id));
                    });
                    break;
                case 'edit':
                    editItem(apiClient, item).then(getResolveFunction(resolve, id, true), getResolveFunction(resolve, id));
                    break;
                case 'editimages':
                    import('imageEditor').then(({default: imageEditor}) => {
                        imageEditor.show({
                            itemId: itemId,
                            serverId: serverId
                        }).then(getResolveFunction(resolve, id, true), getResolveFunction(resolve, id));
                    });
                    break;
                case 'identify':
                    import('itemIdentifier').then(({default: itemIdentifier}) => {
                        itemIdentifier.show(itemId, serverId).then(getResolveFunction(resolve, id, true), getResolveFunction(resolve, id));
                    });
                    break;
                case 'moremediainfo':
                    import('itemMediaInfo').then(({default: itemMediaInfo}) => {
                        itemMediaInfo.show(itemId, serverId).then(getResolveFunction(resolve, id), getResolveFunction(resolve, id));
                    });
                    break;
                case 'refresh':
                    refresh(apiClient, item);
                    getResolveFunction(resolve, id)();
                    break;
                case 'open':
                    appRouter.showItem(item);
                    getResolveFunction(resolve, id)();
                    break;
                case 'play':
                    play(item, false);
                    getResolveFunction(resolve, id)();
                    break;
                case 'resume':
                    play(item, true);
                    getResolveFunction(resolve, id)();
                    break;
                case 'queue':
                    play(item, false, true);
                    getResolveFunction(resolve, id)();
                    break;
                case 'queuenext':
                    play(item, false, true, true);
                    getResolveFunction(resolve, id)();
                    break;
                case 'record':
                    import('recordingCreator').then(({default: recordingCreator}) => {
                        recordingCreator.show(itemId, serverId).then(getResolveFunction(resolve, id, true), getResolveFunction(resolve, id));
                    });
                    break;
                case 'shuffle':
                    playbackManager.shuffle(item);
                    getResolveFunction(resolve, id)();
                    break;
                case 'instantmix':
                    playbackManager.instantMix(item);
                    getResolveFunction(resolve, id)();
                    break;
                case 'delete':
                    deleteItem(apiClient, item).then(getResolveFunction(resolve, id, true, true), getResolveFunction(resolve, id));
                    break;
                case 'share':
                    navigator.share({
                        title: item.Name,
                        text: item.Overview,
                        url: `${apiClient.serverAddress()}/web/index.html#!/${appRouter.getRouteUrl(item)}`
                    });
                    break;
                case 'album':
                    appRouter.showItem(item.AlbumId, item.ServerId);
                    getResolveFunction(resolve, id)();
                    break;
                case 'artist':
                    appRouter.showItem(item.ArtistItems[0].Id, item.ServerId);
                    getResolveFunction(resolve, id)();
                    break;
                case 'playallfromhere':
                    getResolveFunction(resolve, id)();
                    break;
                case 'queueallfromhere':
                    getResolveFunction(resolve, id)();
                    break;
                case 'removefromplaylist':
                    apiClient.ajax({
                        url: apiClient.getUrl('Playlists/' + options.playlistId + '/Items', {
                            EntryIds: [item.PlaylistItemId].join(',')
                        }),
                        type: 'DELETE'
                    }).then(function () {
                        getResolveFunction(resolve, id, true)();
                    });
                    break;
                case 'removefromcollection':
                    apiClient.ajax({
                        type: 'DELETE',
                        url: apiClient.getUrl('Collections/' + options.collectionId + '/Items', {

                            Ids: [item.Id].join(',')
                        })
                    }).then(function () {
                        getResolveFunction(resolve, id, true)();
                    });
                    break;
                case 'canceltimer':
                    deleteTimer(apiClient, item, resolve, id);
                    break;
                case 'cancelseriestimer':
                    deleteSeriesTimer(apiClient, item, resolve, id);
                    break;
                default:
                    reject();
                    break;
            }
        });
    }

    function deleteTimer(apiClient, item, resolve, command) {
        import('recordingHelper').then(({default: recordingHelper}) => {
            const timerId = item.TimerId || item.Id;
            recordingHelper.cancelTimerWithConfirmation(timerId, item.ServerId).then(function () {
                getResolveFunction(resolve, command, true)();
            });
        });
    }

    function deleteSeriesTimer(apiClient, item, resolve, command) {
        import('recordingHelper').then(({default: recordingHelper}) => {
            recordingHelper.cancelSeriesTimerWithConfirmation(item.Id, item.ServerId).then(function () {
                getResolveFunction(resolve, command, true)();
            });
        });
    }

    function play(item, resume, queue, queueNext) {
        const method = queue ? (queueNext ? 'queueNext' : 'queue') : 'play';

        let startPosition = 0;
        if (resume && item.UserData && item.UserData.PlaybackPositionTicks) {
            startPosition = item.UserData.PlaybackPositionTicks;
        }

        if (item.Type === 'Program') {
            playbackManager[method]({
                ids: [item.ChannelId],
                startPositionTicks: startPosition,
                serverId: item.ServerId
            });
        } else {
            playbackManager[method]({
                items: [item],
                startPositionTicks: startPosition
            });
        }
    }

    function editItem(apiClient, item) {
        return new Promise(function (resolve, reject) {
            const serverId = apiClient.serverInfo().Id;

            if (item.Type === 'Timer') {
                import('recordingEditor').then(({default: recordingEditor}) => {
                    recordingEditor.show(item.Id, serverId).then(resolve, reject);
                });
            } else if (item.Type === 'SeriesTimer') {
                import('seriesRecordingEditor').then(({default: recordingEditor}) => {
                    recordingEditor.show(item.Id, serverId).then(resolve, reject);
                });
            } else {
<<<<<<< HEAD
                require(['metadataEditor'], function (metadataEditor) {
                    metadataEditor.default.show(item.Id, serverId).then(resolve, reject);
=======
                import('metadataEditor').then(({default: metadataEditor}) => {
                    metadataEditor.show(item.Id, serverId).then(resolve, reject);
>>>>>>> ac5ec585
                });
            }
        });
    }

    function deleteItem(apiClient, item) {
        return new Promise(function (resolve, reject) {
            import('deleteHelper').then(({default: deleteHelper}) => {
                deleteHelper.deleteItem({
                    item: item,
                    navigate: false
                }).then(function () {
                    resolve(true);
                }, reject);
            });
        });
    }

    function refresh(apiClient, item) {
        import('refreshDialog').then(({default: refreshDialog}) => {
            new refreshDialog({
                itemIds: [item.Id],
                serverId: apiClient.serverInfo().Id,
                mode: item.Type === 'CollectionFolder' ? 'scan' : null
            }).show();
        });
    }

    export function show(options) {
        const commands = getCommands(options);
        if (!commands.length) {
            return Promise.reject();
        }

        return actionsheet.show({
            items: commands,
            positionTo: options.positionTo,
            resolveOnClick: ['share']
        }).then(function (id) {
            return executeCommand(options.item, id, options);
        });
    }

/* eslint-enable indent */

export default {
    getCommands: getCommands,
    show: show
};<|MERGE_RESOLUTION|>--- conflicted
+++ resolved
@@ -564,13 +564,8 @@
                     recordingEditor.show(item.Id, serverId).then(resolve, reject);
                 });
             } else {
-<<<<<<< HEAD
-                require(['metadataEditor'], function (metadataEditor) {
-                    metadataEditor.default.show(item.Id, serverId).then(resolve, reject);
-=======
                 import('metadataEditor').then(({default: metadataEditor}) => {
                     metadataEditor.show(item.Id, serverId).then(resolve, reject);
->>>>>>> ac5ec585
                 });
             }
         });
