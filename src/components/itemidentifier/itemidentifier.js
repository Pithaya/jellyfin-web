define(["dialogHelper", "loading", "connectionManager", "require", "globalize", "scrollHelper", "layoutManager", "focusManager", "browser", "emby-input", "emby-checkbox", "paper-icon-button-light", "css!./../formdialog", "material-icons", "cardStyle"], function (dialogHelper, loading, connectionManager, require, globalize, scrollHelper, layoutManager, focusManager, browser) {
    "use strict";

    var enableFocusTransform = !browser.slow && !browser.edge;

    var currentItem;
    var currentItemType;
    var currentServerId;
    var currentResolve;
    var currentReject;
    var hasChanges = false;
    var currentSearchResult;

    function getApiClient() {
        return connectionManager.getApiClient(currentServerId);
    }

    function searchForIdentificationResults(page) {

        var lookupInfo = {
            ProviderIds: {}
        };

        var i;
        var length;
        var identifyField = page.querySelectorAll(".identifyField");
        var value;
        for (i = 0, length = identifyField.length; i < length; i++) {

            value = identifyField[i].value;

            if (value) {

                if (identifyField[i].type === "number") {
                    value = parseInt(value);
                }

                lookupInfo[identifyField[i].getAttribute("data-lookup")] = value;
            }
        }

        var hasId = false;

        var txtLookupId = page.querySelectorAll(".txtLookupId");
        for (i = 0, length = txtLookupId.length; i < length; i++) {

            value = txtLookupId[i].value;

            if (value) {
                hasId = true;
            }
            lookupInfo.ProviderIds[txtLookupId[i].getAttribute("data-providerkey")] = value;
        }

        if (!hasId && !lookupInfo.Name) {
            require(["toast"], function (toast) {
                toast(globalize.translate("PleaseEnterNameOrId"));
            });
            return;
        }

        lookupInfo = {
            SearchInfo: lookupInfo
        };

        if (currentItem && currentItem.Id) {
            lookupInfo.ItemId = currentItem.Id;
        } else {
            lookupInfo.IncludeDisabledProviders = true;
        }

        loading.show();

        var apiClient = getApiClient();

        apiClient.ajax({
            type: "POST",
            url: apiClient.getUrl("Items/RemoteSearch/" + currentItemType),
            data: JSON.stringify(lookupInfo),
            contentType: "application/json",
            dataType: "json"

        }).then(function (results) {

            loading.hide();
            showIdentificationSearchResults(page, results);
        });
    }

    function showIdentificationSearchResults(page, results) {

        var identificationSearchResults = page.querySelector(".identificationSearchResults");

        page.querySelector(".popupIdentifyForm").classList.add("hide");
        identificationSearchResults.classList.remove("hide");
        page.querySelector(".identifyOptionsForm").classList.add("hide");
        page.querySelector(".dialogContentInner").classList.remove("dialog-content-centered");

        var html = "";
        var i;
        var length;
        for (i = 0, length = results.length; i < length; i++) {

            var result = results[i];
            html += getSearchResultHtml(result, i);
        }

        var elem = page.querySelector(".identificationSearchResultList");
        elem.innerHTML = html;

        function onSearchImageClick() {
            var index = parseInt(this.getAttribute("data-index"));

            var currentResult = results[index];

            if (currentItem != null) {

                showIdentifyOptions(page, currentResult);
            } else {

                finishFindNewDialog(page, currentResult);
            }
        }

        var searchImages = elem.querySelectorAll(".card");
        for (i = 0, length = searchImages.length; i < length; i++) {

            searchImages[i].addEventListener("click", onSearchImageClick);
        }

        if (layoutManager.tv) {
            focusManager.autoFocus(identificationSearchResults);
        }
    }

    function finishFindNewDialog(dlg, identifyResult) {
        currentSearchResult = identifyResult;
        hasChanges = true;
        loading.hide();

        dialogHelper.close(dlg);
    }

    function showIdentifyOptions(page, identifyResult) {

        var identifyOptionsForm = page.querySelector(".identifyOptionsForm");

        page.querySelector(".popupIdentifyForm").classList.add("hide");
        page.querySelector(".identificationSearchResults").classList.add("hide");
        identifyOptionsForm.classList.remove("hide");
        page.querySelector("#chkIdentifyReplaceImages").checked = true;
        page.querySelector(".dialogContentInner").classList.add("dialog-content-centered");

        currentSearchResult = identifyResult;

        var lines = [];
        lines.push(identifyResult.Name);

        if (identifyResult.ProductionYear) {
            lines.push(identifyResult.ProductionYear);
        }

        var resultHtml = lines.join("<br/>");

        if (identifyResult.ImageUrl) {
            var displayUrl = getSearchImageDisplayUrl(identifyResult.ImageUrl, identifyResult.SearchProviderName);

            resultHtml = '<div style="display:flex;align-items:center;"><img src="' + displayUrl + '" style="max-height:240px;" /><div style="margin-left:1em;">' + resultHtml + "</div>";
        }

        page.querySelector(".selectedSearchResult").innerHTML = resultHtml;

        focusManager.focus(identifyOptionsForm.querySelector(".btnSubmit"));
    }

    function getSearchResultHtml(result, index) {

        // TODO move card creation code to Card component

        var html = "";
        var cssClass = "card scalableCard";
        var cardBoxCssClass = "cardBox";
        var padderClass;

        if (currentItemType === "Episode") {
            cssClass += " backdropCard backdropCard-scalable";
            padderClass = "cardPadder-backdrop";
        } else if (currentItemType === "MusicAlbum" || currentItemType === "MusicArtist") {
            cssClass += " squareCard squareCard-scalable";
            padderClass = "cardPadder-square";
        } else {
            cssClass += " portraitCard portraitCard-scalable";
            padderClass = "cardPadder-portrait";
        }

        if (layoutManager.tv) {
            cssClass += " show-focus";

            if (enableFocusTransform) {
                cssClass += " show-animation";
            }
        }

        cardBoxCssClass += " cardBox-bottompadded";

        html += '<button type="button" class="' + cssClass + '" data-index="' + index + '">';
        html += '<div class="' + cardBoxCssClass + '">';
        html += '<div class="cardScalable">';
        html += '<div class="' + padderClass + '"></div>';

        html += '<div class="cardContent searchImage">';

        if (result.ImageUrl) {
            var displayUrl = getSearchImageDisplayUrl(result.ImageUrl, result.SearchProviderName);

            html += '<div class="cardImageContainer coveredImage" style="background-image:url(\'' + displayUrl + '\');"></div>';
        } else {

            html += '<div class="cardImageContainer coveredImage defaultCardBackground defaultCardBackground1"><div class="cardText cardCenteredText">' + result.Name + '</div></div>';
        }
        html += "</div>";
        html += "</div>";

        var numLines = 2;
        if (currentItemType === "MusicAlbum") {
            numLines++;
        }

        var lines = [result.Name];

        if (result.AlbumArtist) {
            lines.push(result.AlbumArtist.Name);
        }
        if (result.ProductionYear) {
            lines.push(result.ProductionYear);
        }

        for (var i = 0; i < numLines; i++) {

            if (i === 0) {
                html += '<div class="cardText cardText-first cardTextCentered">';
            } else {
                html += '<div class="cardText cardText-secondary cardTextCentered">';
            }
            html += lines[i] || "&nbsp;";
            html += "</div>";
        }

        html += "</div>";
        html += "</button>";
        return html;
    }

    function getSearchImageDisplayUrl(url, provider) {
        var apiClient = getApiClient();

        return apiClient.getUrl("Items/RemoteSearch/Image", { imageUrl: url, ProviderName: provider });
    }

    function submitIdentficationResult(page) {

        loading.show();

        var options = {
            ReplaceAllImages: page.querySelector("#chkIdentifyReplaceImages").checked
        };

        var apiClient = getApiClient();

        apiClient.ajax({
            type: "POST",
            url: apiClient.getUrl("Items/RemoteSearch/Apply/" + currentItem.Id, options),
            data: JSON.stringify(currentSearchResult),
            contentType: "application/json"

        }).then(function () {

            hasChanges = true;
            loading.hide();

            dialogHelper.close(page);

        }, function () {

            loading.hide();

            dialogHelper.close(page);
        });
    }

    function showIdentificationForm(page, item) {

        var apiClient = getApiClient();

        apiClient.getJSON(apiClient.getUrl("Items/" + item.Id + "/ExternalIdInfos")).then(function (idList) {

            var html = "";

            for (var i = 0, length = idList.length; i < length; i++) {

                var idInfo = idList[i];

                var id = "txtLookup" + idInfo.Key;

                html += '<div class="inputContainer">';

<<<<<<< HEAD
                var idLabel = globalize.translate("LabelDynamicExternalId", idInfo.Name);
=======
                var fullName = idInfo.Name;
                if (idInfo.Type) {
                    fullName = idInfo.Name + " " + globalize.translate(idInfo.Type);
                }
>>>>>>> c850a386

                var idLabel = globalize.translate("LabelDynamicExternalId").replace("{0}", fullName);

                html += '<input is="emby-input" class="txtLookupId" data-providerkey="' + idInfo.Key + '" id="' + id + '" label="' + idLabel + '"/>';

                html += "</div>";
            }

            page.querySelector("#txtLookupName").value = "";

            if (item.Type === "Person" || item.Type === "BoxSet") {

                page.querySelector(".fldLookupYear").classList.add("hide");
                page.querySelector("#txtLookupYear").value = "";
            } else {

                page.querySelector(".fldLookupYear").classList.remove("hide");
                page.querySelector("#txtLookupYear").value = "";
            }

            page.querySelector(".identifyProviderIds").innerHTML = html;

            page.querySelector(".formDialogHeaderTitle").innerHTML = globalize.translate("Identify");
        });
    }

    function showEditor(itemId) {

        loading.show();

        require(["text!./itemidentifier.template.html"], function (template) {

            var apiClient = getApiClient();

            apiClient.getItem(apiClient.getCurrentUserId(), itemId).then(function (item) {

                currentItem = item;
                currentItemType = currentItem.Type;

                var dialogOptions = {
                    size: "fullscreen-border",
                    removeOnClose: true,
                    scrollY: false
                };

                if (layoutManager.tv) {
                    dialogOptions.size = "fullscreen";
                }

                var dlg = dialogHelper.createDialog(dialogOptions);

                dlg.classList.add("formDialog");
                dlg.classList.add("recordingDialog");

                var html = "";
                html += globalize.translateDocument(template, "core");

                dlg.innerHTML = html;

                // Has to be assigned a z-index after the call to .open()
                dlg.addEventListener("close", onDialogClosed);

                if (layoutManager.tv) {
                    scrollHelper.centerFocus.on(dlg.querySelector(".formDialogContent"), false);
                }

                if (item.Path) {
                    dlg.querySelector('.fldPath').classList.remove('hide');
                } else {
                    dlg.querySelector('.fldPath').classList.add('hide');
                }

                dlg.querySelector('.txtPath').innerHTML = item.Path || '';

                dialogHelper.open(dlg);

                dlg.querySelector(".popupIdentifyForm").addEventListener("submit", function (e) {

                    e.preventDefault();
                    searchForIdentificationResults(dlg);
                    return false;
                });

                dlg.querySelector(".identifyOptionsForm").addEventListener("submit", function (e) {

                    e.preventDefault();
                    submitIdentficationResult(dlg);
                    return false;
                });

                dlg.querySelector(".btnCancel").addEventListener("click", function (e) {

                    dialogHelper.close(dlg);
                });

                dlg.classList.add("identifyDialog");

                showIdentificationForm(dlg, item);
                loading.hide();
            });
        });
    }

    function onDialogClosed() {

        loading.hide();
        if (hasChanges) {
            currentResolve();
        } else {
            currentReject();
        }
    }

    function showEditorFindNew(itemName, itemYear, itemType, resolveFunc) {

        currentItem = null;
        currentItemType = itemType;

        require(["text!./itemidentifier.template.html"], function (template) {

            var dialogOptions = {
                size: "fullscreen-border",
                removeOnClose: true,
                scrollY: false
            };

            if (layoutManager.tv) {
                dialogOptions.size = "fullscreen";
            }

            var dlg = dialogHelper.createDialog(dialogOptions);

            dlg.classList.add("formDialog");
            dlg.classList.add("recordingDialog");

            var html = "";
            html += globalize.translateDocument(template, "core");

            dlg.innerHTML = html;

            if (layoutManager.tv) {
                scrollHelper.centerFocus.on(dlg.querySelector(".formDialogContent"), false);
            }

            dialogHelper.open(dlg);

            dlg.querySelector(".btnCancel").addEventListener("click", function (e) {

                dialogHelper.close(dlg);
            });

            dlg.querySelector(".popupIdentifyForm").addEventListener("submit", function (e) {

                e.preventDefault();
                searchForIdentificationResults(dlg);
                return false;
            });

            dlg.addEventListener("close", function () {

                loading.hide();
                var foundItem = hasChanges ? currentSearchResult : null;

                resolveFunc(foundItem);
            });

            dlg.classList.add("identifyDialog");

            showIdentificationFormFindNew(dlg, itemName, itemYear, itemType);
        });
    }

    function showIdentificationFormFindNew(dlg, itemName, itemYear, itemType) {

        dlg.querySelector("#txtLookupName").value = itemName;

        if (itemType === "Person" || itemType === "BoxSet") {

            dlg.querySelector(".fldLookupYear").classList.add("hide");
            dlg.querySelector("#txtLookupYear").value = "";

        } else {

            dlg.querySelector(".fldLookupYear").classList.remove("hide");
            dlg.querySelector("#txtLookupYear").value = itemYear;
        }

        dlg.querySelector(".formDialogHeaderTitle").innerHTML = globalize.translate("Search");
    }

    return {
        show: function (itemId, serverId) {

            return new Promise(function (resolve, reject) {

                currentResolve = resolve;
                currentReject = reject;
                currentServerId = serverId;
                hasChanges = false;

                showEditor(itemId);
            });
        },

        showFindNew: function (itemName, itemYear, itemType, serverId) {

            return new Promise(function (resolve, reject) {

                currentServerId = serverId;

                hasChanges = false;
                showEditorFindNew(itemName, itemYear, itemType, resolve);
            });
        }
    };
});<|MERGE_RESOLUTION|>--- conflicted
+++ resolved
@@ -304,16 +304,12 @@
 
                 html += '<div class="inputContainer">';
 
-<<<<<<< HEAD
-                var idLabel = globalize.translate("LabelDynamicExternalId", idInfo.Name);
-=======
                 var fullName = idInfo.Name;
                 if (idInfo.Type) {
                     fullName = idInfo.Name + " " + globalize.translate(idInfo.Type);
                 }
->>>>>>> c850a386
-
-                var idLabel = globalize.translate("LabelDynamicExternalId").replace("{0}", fullName);
+
+                var idLabel = globalize.translate("LabelDynamicExternalId", idInfo.Name);
 
                 html += '<input is="emby-input" class="txtLookupId" data-providerkey="' + idInfo.Key + '" id="' + id + '" label="' + idLabel + '"/>';
 
