--- conflicted
+++ resolved
@@ -54,15 +54,9 @@
             if (typeof pluginSpec === 'string') {
                 console.debug('Loading plugin (via deprecated requirejs method): ' + pluginSpec);
 
-<<<<<<< HEAD
-            return new Promise(function (resolve, reject) {
-                require([pluginSpec], (pluginFactory) => {
-                    var plugin = pluginFactory.default ? new pluginFactory.default() : new pluginFactory();
-=======
                 return new Promise((resolve, reject) => {
                     require([pluginSpec], (pluginFactory) => {
                         var plugin = pluginFactory.default ? new pluginFactory.default() : new pluginFactory();
->>>>>>> c88bf99c
 
                         // See if it's already installed
                         var existing = this.pluginsList.filter(function (p) {
