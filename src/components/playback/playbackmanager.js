import events from 'events';
import datetime from 'datetime';
import appSettings from 'appSettings';
import itemHelper from 'itemHelper';
import pluginManager from 'pluginManager';
import PlayQueueManager from 'playQueueManager';
import * as userSettings from 'userSettings';
import globalize from 'globalize';
import connectionManager from 'connectionManager';
import loading from 'loading';
import apphost from 'apphost';
import screenfull from 'screenfull';

function enableLocalPlaylistManagement(player) {
    if (player.getPlaylist) {
        return false;
    }

    if (player.isLocalPlayer) {
        return true;
    }

    return false;
}

function bindToFullscreenChange(player) {
    if (screenfull.isEnabled) {
        screenfull.on('change', function () {
            events.trigger(player, 'fullscreenchange');
        });
    } else {
        // iOS Safari
        document.addEventListener('webkitfullscreenchange', function () {
            events.trigger(player, 'fullscreenchange');
        }, false);
    }
}

function triggerPlayerChange(playbackManagerInstance, newPlayer, newTarget, previousPlayer, previousTargetInfo) {
    if (!newPlayer && !previousPlayer) {
        return;
    }

    if (newTarget && previousTargetInfo) {
        if (newTarget.id === previousTargetInfo.id) {
            return;
        }
    }

    events.trigger(playbackManagerInstance, 'playerchange', [newPlayer, newTarget, previousPlayer]);
}

function reportPlayback(playbackManagerInstance, state, player, reportPlaylist, serverId, method, progressEventName) {
    if (!serverId) {
        // Not a server item
        // We can expand on this later and possibly report them
        events.trigger(playbackManagerInstance, 'reportplayback', [false]);
        return;
    }

    const info = Object.assign({}, state.PlayState);
    info.ItemId = state.NowPlayingItem.Id;

    if (progressEventName) {
        info.EventName = progressEventName;
    }

    if (reportPlaylist) {
        addPlaylistToPlaybackReport(playbackManagerInstance, info, player, serverId);
    }

    const apiClient = connectionManager.getApiClient(serverId);
    const reportPlaybackPromise = apiClient[method](info);
    // Notify that report has been sent
    reportPlaybackPromise.then(() => {
        events.trigger(playbackManagerInstance, 'reportplayback', [true]);
    });
}

function getPlaylistSync(playbackManagerInstance, player) {
    player = player || playbackManagerInstance._currentPlayer;
    if (player && !enableLocalPlaylistManagement(player)) {
        return player.getPlaylistSync();
    }

    return playbackManagerInstance._playQueueManager.getPlaylist();
}

function addPlaylistToPlaybackReport(playbackManagerInstance, info, player, serverId) {
    info.NowPlayingQueue = getPlaylistSync(playbackManagerInstance, player).map(function (i) {
        const itemInfo = {
            Id: i.Id,
            PlaylistItemId: i.PlaylistItemId
        };

        if (i.ServerId !== serverId) {
            itemInfo.ServerId = i.ServerId;
        }

        return itemInfo;
    });
}

function normalizeName(t) {
    return t.toLowerCase().replace(' ', '');
}

function getItemsForPlayback(serverId, query) {
    const apiClient = connectionManager.getApiClient(serverId);

    if (query.Ids && query.Ids.split(',').length === 1) {
        const itemId = query.Ids.split(',');

        return apiClient.getItem(apiClient.getCurrentUserId(), itemId).then(function (item) {
            return {
                Items: [item],
                TotalRecordCount: 1
            };
        });
    } else {
        query.Limit = query.Limit || 300;
        query.Fields = 'Chapters';
        query.ExcludeLocationTypes = 'Virtual';
        query.EnableTotalRecordCount = false;
        query.CollapseBoxSetItems = false;

        return apiClient.getItems(apiClient.getCurrentUserId(), query);
    }
}

function createStreamInfoFromUrlItem(item) {
    // Check item.Path for games
    return {
        url: item.Url || item.Path,
        playMethod: 'DirectPlay',
        item: item,
        textTracks: [],
        mediaType: item.MediaType
    };
}

function mergePlaybackQueries(obj1, obj2) {
    const query = Object.assign(obj1, obj2);

    const filters = query.Filters ? query.Filters.split(',') : [];
    if (filters.indexOf('IsNotFolder') === -1) {
        filters.push('IsNotFolder');
    }
    query.Filters = filters.join(',');
    return query;
}

function backdropImageUrl(apiClient, item, options) {
    options = options || {};
    options.type = options.type || 'Backdrop';

    // If not resizing, get the original image
    if (!options.maxWidth && !options.width && !options.maxHeight && !options.height) {
        options.quality = 100;
    }

    if (item.BackdropImageTags && item.BackdropImageTags.length) {
        options.tag = item.BackdropImageTags[0];
        return apiClient.getScaledImageUrl(item.Id, options);
    }

    if (item.ParentBackdropImageTags && item.ParentBackdropImageTags.length) {
        options.tag = item.ParentBackdropImageTags[0];
        return apiClient.getScaledImageUrl(item.ParentBackdropItemId, options);
    }

    return null;
}

function getMimeType(type, container) {
    container = (container || '').toLowerCase();

    if (type === 'audio') {
        if (container === 'opus') {
            return 'audio/ogg';
        }
        if (container === 'webma') {
            return 'audio/webm';
        }
        if (container === 'm4a') {
            return 'audio/mp4';
        }
    } else if (type === 'video') {
        if (container === 'mkv') {
            return 'video/x-matroska';
        }
        if (container === 'm4v') {
            return 'video/mp4';
        }
        if (container === 'mov') {
            return 'video/quicktime';
        }
        if (container === 'mpg') {
            return 'video/mpeg';
        }
        if (container === 'flv') {
            return 'video/x-flv';
        }
    }

    return type + '/' + container;
}

function getParam(name, url) {
    name = name.replace(/[\[]/, '\\\[').replace(/[\]]/, '\\\]');
    const regexS = '[\\?&]' + name + '=([^&#]*)';
    const regex = new RegExp(regexS, 'i');

    const results = regex.exec(url);
    if (results == null) {
        return '';
    } else {
        return decodeURIComponent(results[1].replace(/\+/g, ' '));
    }
}

function isAutomaticPlayer(player) {
    if (player.isLocalPlayer) {
        return true;
    }

    return false;
}

function getAutomaticPlayers(instance, forceLocalPlayer) {
    if (!forceLocalPlayer) {
        const player = instance._currentPlayer;
        if (player && !isAutomaticPlayer(player)) {
            return [player];
        }
    }

    return instance.getPlayers().filter(isAutomaticPlayer);
}

function isServerItem(item) {
    if (!item.Id) {
        return false;
    }
    return true;
}

function enableIntros(item) {
    if (item.MediaType !== 'Video') {
        return false;
    }
    if (item.Type === 'TvChannel') {
        return false;
    }
    // disable for in-progress recordings
    if (item.Status === 'InProgress') {
        return false;
    }

    return isServerItem(item);
}

function getIntros(firstItem, apiClient, options) {
    if (options.startPositionTicks || options.startIndex || options.fullscreen === false || !enableIntros(firstItem) || !userSettings.enableCinemaMode()) {
        return Promise.resolve({
            Items: []
        });
    }

    return apiClient.getIntros(firstItem.Id).then(function (result) {
        return result;
    }, function (err) {
        return Promise.resolve({
            Items: []
        });
    });
}

function getAudioMaxValues(deviceProfile) {
    // TODO - this could vary per codec and should be done on the server using the entire profile
    let maxAudioSampleRate = null;
    let maxAudioBitDepth = null;
    let maxAudioBitrate = null;

    deviceProfile.CodecProfiles.map(function (codecProfile) {
        if (codecProfile.Type === 'Audio') {
            (codecProfile.Conditions || []).map(function (condition) {
                if (condition.Condition === 'LessThanEqual' && condition.Property === 'AudioBitDepth') {
                    return maxAudioBitDepth = condition.Value;
                } else if (condition.Condition === 'LessThanEqual' && condition.Property === 'AudioSampleRate') {
                    return maxAudioSampleRate = condition.Value;
                } else if (condition.Condition === 'LessThanEqual' && condition.Property === 'AudioBitrate') {
                    return maxAudioBitrate = condition.Value;
                }
            });
        }
    });

    return {
        maxAudioSampleRate: maxAudioSampleRate,
        maxAudioBitDepth: maxAudioBitDepth,
        maxAudioBitrate: maxAudioBitrate
    };
}

let startingPlaySession = new Date().getTime();
function getAudioStreamUrl(item, transcodingProfile, directPlayContainers, maxBitrate, apiClient, maxAudioSampleRate, maxAudioBitDepth, maxAudioBitrate, startPosition) {
    const url = 'Audio/' + item.Id + '/universal';

    startingPlaySession++;
    return apiClient.getUrl(url, {
        UserId: apiClient.getCurrentUserId(),
        DeviceId: apiClient.deviceId(),
        MaxStreamingBitrate: maxAudioBitrate || maxBitrate,
        Container: directPlayContainers,
        TranscodingContainer: transcodingProfile.Container || null,
        TranscodingProtocol: transcodingProfile.Protocol || null,
        AudioCodec: transcodingProfile.AudioCodec,
        MaxAudioSampleRate: maxAudioSampleRate,
        MaxAudioBitDepth: maxAudioBitDepth,
        api_key: apiClient.accessToken(),
        PlaySessionId: startingPlaySession,
        StartTimeTicks: startPosition || 0,
        EnableRedirection: true,
        EnableRemoteMedia: apphost.supports('remoteaudio')
    });
}

function getAudioStreamUrlFromDeviceProfile(item, deviceProfile, maxBitrate, apiClient, startPosition) {
    const transcodingProfile = deviceProfile.TranscodingProfiles.filter(function (p) {
        return p.Type === 'Audio' && p.Context === 'Streaming';
    })[0];

    let directPlayContainers = '';

    deviceProfile.DirectPlayProfiles.map(function (p) {
        if (p.Type === 'Audio') {
            if (directPlayContainers) {
                directPlayContainers += ',' + p.Container;
            } else {
                directPlayContainers = p.Container;
            }

            if (p.AudioCodec) {
                directPlayContainers += '|' + p.AudioCodec;
            }
        }
    });

    const maxValues = getAudioMaxValues(deviceProfile);

    return getAudioStreamUrl(item, transcodingProfile, directPlayContainers, maxBitrate, apiClient, maxValues.maxAudioSampleRate, maxValues.maxAudioBitDepth, maxValues.maxAudioBitrate, startPosition);
}

function getStreamUrls(items, deviceProfile, maxBitrate, apiClient, startPosition) {
    const audioTranscodingProfile = deviceProfile.TranscodingProfiles.filter(function (p) {
        return p.Type === 'Audio' && p.Context === 'Streaming';
    })[0];

    let audioDirectPlayContainers = '';

    deviceProfile.DirectPlayProfiles.map(function (p) {
        if (p.Type === 'Audio') {
            if (audioDirectPlayContainers) {
                audioDirectPlayContainers += ',' + p.Container;
            } else {
                audioDirectPlayContainers = p.Container;
            }

            if (p.AudioCodec) {
                audioDirectPlayContainers += '|' + p.AudioCodec;
            }
        }
    });

    const maxValues = getAudioMaxValues(deviceProfile);

    const streamUrls = [];

    for (let i = 0, length = items.length; i < length; i++) {
        const item = items[i];
        let streamUrl;

        if (item.MediaType === 'Audio' && !itemHelper.isLocalItem(item)) {
            streamUrl = getAudioStreamUrl(item, audioTranscodingProfile, audioDirectPlayContainers, maxBitrate, apiClient, maxValues.maxAudioSampleRate, maxValues.maxAudioBitDepth, maxValues.maxAudioBitrate, startPosition);
        }

        streamUrls.push(streamUrl || '');

        if (i === 0) {
            startPosition = 0;
        }
    }

    return Promise.resolve(streamUrls);
}

function setStreamUrls(items, deviceProfile, maxBitrate, apiClient, startPosition) {
    return getStreamUrls(items, deviceProfile, maxBitrate, apiClient, startPosition).then(function (streamUrls) {
        for (let i = 0, length = items.length; i < length; i++) {
            const item = items[i];
            const streamUrl = streamUrls[i];

            if (streamUrl) {
                item.PresetMediaSource = {
                    StreamUrl: streamUrl,
                    Id: item.Id,
                    MediaStreams: [],
                    RunTimeTicks: item.RunTimeTicks
                };
            }
        }
    });
}

function getPlaybackInfo(player,
    apiClient,
    item,
    deviceProfile,
    maxBitrate,
    startPosition,
    isPlayback,
    mediaSourceId,
    audioStreamIndex,
    subtitleStreamIndex,
    liveStreamId,
    enableDirectPlay,
    enableDirectStream,
    allowVideoStreamCopy,
    allowAudioStreamCopy) {
    if (!itemHelper.isLocalItem(item) && item.MediaType === 'Audio') {
        return Promise.resolve({
            MediaSources: [
                {
                    StreamUrl: getAudioStreamUrlFromDeviceProfile(item, deviceProfile, maxBitrate, apiClient, startPosition),
                    Id: item.Id,
                    MediaStreams: [],
                    RunTimeTicks: item.RunTimeTicks
                }]
        });
    }

    if (item.PresetMediaSource) {
        return Promise.resolve({
            MediaSources: [item.PresetMediaSource]
        });
    }

    const itemId = item.Id;

    const query = {
        UserId: apiClient.getCurrentUserId(),
        StartTimeTicks: startPosition || 0
    };

    if (isPlayback) {
        query.IsPlayback = true;
        query.AutoOpenLiveStream = true;
    } else {
        query.IsPlayback = false;
        query.AutoOpenLiveStream = false;
    }

    if (audioStreamIndex != null) {
        query.AudioStreamIndex = audioStreamIndex;
    }
    if (subtitleStreamIndex != null) {
        query.SubtitleStreamIndex = subtitleStreamIndex;
    }
    if (enableDirectPlay != null) {
        query.EnableDirectPlay = enableDirectPlay;
    }

    if (enableDirectStream != null) {
        query.EnableDirectStream = enableDirectStream;
    }
    if (allowVideoStreamCopy != null) {
        query.AllowVideoStreamCopy = allowVideoStreamCopy;
    }
    if (allowAudioStreamCopy != null) {
        query.AllowAudioStreamCopy = allowAudioStreamCopy;
    }
    if (mediaSourceId) {
        query.MediaSourceId = mediaSourceId;
    }
    if (liveStreamId) {
        query.LiveStreamId = liveStreamId;
    }
    if (maxBitrate) {
        query.MaxStreamingBitrate = maxBitrate;
    }
    if (player.enableMediaProbe && !player.enableMediaProbe(item)) {
        query.EnableMediaProbe = false;
    }

    // lastly, enforce player overrides for special situations
    if (query.EnableDirectStream !== false) {
        if (player.supportsPlayMethod && !player.supportsPlayMethod('DirectStream', item)) {
            query.EnableDirectStream = false;
        }
    }

    if (player.getDirectPlayProtocols) {
        query.DirectPlayProtocols = player.getDirectPlayProtocols();
    }

    return apiClient.getPlaybackInfo(itemId, query, deviceProfile);
}

function getOptimalMediaSource(apiClient, item, versions) {
    const promises = versions.map(function (v) {
        return supportsDirectPlay(apiClient, item, v);
    });

    if (!promises.length) {
        return Promise.reject();
    }

    return Promise.all(promises).then(function (results) {
        for (let i = 0, length = versions.length; i < length; i++) {
            versions[i].enableDirectPlay = results[i] || false;
        }
        let optimalVersion = versions.filter(function (v) {
            return v.enableDirectPlay;
        })[0];

        if (!optimalVersion) {
            optimalVersion = versions.filter(function (v) {
                return v.SupportsDirectStream;
            })[0];
        }

        optimalVersion = optimalVersion || versions.filter(function (s) {
            return s.SupportsTranscoding;
        })[0];

        return optimalVersion || versions[0];
    });
}

function getLiveStream(player, apiClient, item, playSessionId, deviceProfile, maxBitrate, startPosition, mediaSource, audioStreamIndex, subtitleStreamIndex) {
    const postData = {
        DeviceProfile: deviceProfile,
        OpenToken: mediaSource.OpenToken
    };

    const query = {
        UserId: apiClient.getCurrentUserId(),
        StartTimeTicks: startPosition || 0,
        ItemId: item.Id,
        PlaySessionId: playSessionId
    };

    if (maxBitrate) {
        query.MaxStreamingBitrate = maxBitrate;
    }
    if (audioStreamIndex != null) {
        query.AudioStreamIndex = audioStreamIndex;
    }
    if (subtitleStreamIndex != null) {
        query.SubtitleStreamIndex = subtitleStreamIndex;
    }

    // lastly, enforce player overrides for special situations
    if (query.EnableDirectStream !== false) {
        if (player.supportsPlayMethod && !player.supportsPlayMethod('DirectStream', item)) {
            query.EnableDirectStream = false;
        }
    }

    return apiClient.ajax({
        url: apiClient.getUrl('LiveStreams/Open', query),
        type: 'POST',
        data: JSON.stringify(postData),
        contentType: 'application/json',
        dataType: 'json'

    });
}

function isHostReachable(mediaSource, apiClient) {
    if (mediaSource.IsRemote) {
        return Promise.resolve(true);
    }

    return apiClient.getEndpointInfo().then(function (endpointInfo) {
        if (endpointInfo.IsInNetwork) {
            if (!endpointInfo.IsLocal) {
                const path = (mediaSource.Path || '').toLowerCase();
                if (path.indexOf('localhost') !== -1 || path.indexOf('127.0.0.1') !== -1) {
                    // This will only work if the app is on the same machine as the server
                    return Promise.resolve(false);
                }
            }

            return Promise.resolve(true);
        }

        // media source is in network, but connection is out of network
        return Promise.resolve(false);
    });
}

function supportsDirectPlay(apiClient, item, mediaSource) {
    // folder rip hacks due to not yet being supported by the stream building engine
    const isFolderRip = mediaSource.VideoType === 'BluRay' || mediaSource.VideoType === 'Dvd' || mediaSource.VideoType === 'HdDvd';

    if (mediaSource.SupportsDirectPlay || isFolderRip) {
        if (mediaSource.IsRemote && !apphost.supports('remotevideo')) {
            return Promise.resolve(false);
        }

        if (mediaSource.Protocol === 'Http' && !mediaSource.RequiredHttpHeaders.length) {
            // If this is the only way it can be played, then allow it
            if (!mediaSource.SupportsDirectStream && !mediaSource.SupportsTranscoding) {
                return Promise.resolve(true);
            } else {
                return isHostReachable(mediaSource, apiClient);
            }
        } else if (mediaSource.Protocol === 'File') {
            return new Promise(function (resolve, reject) {
                // Determine if the file can be accessed directly
                import('filesystem').then((filesystem) => {
                    const method = isFolderRip ?
                        'directoryExists' :
                        'fileExists';

                    filesystem[method](mediaSource.Path).then(function () {
                        resolve(true);
                    }, function () {
                        resolve(false);
                    });
                });
            });
        }
    }

    return Promise.resolve(false);
}

function validatePlaybackInfoResult(instance, result) {
    if (result.ErrorCode) {
        showPlaybackInfoErrorMessage(instance, result.ErrorCode);
        return false;
    }

    return true;
}

function showPlaybackInfoErrorMessage(instance, errorCode, playNextTrack) {
    import('alert').then(({ default: alert }) => {
        alert({
            text: globalize.translate('PlaybackError' + errorCode),
            title: globalize.translate('HeaderPlaybackError')
        }).then(function () {
            if (playNextTrack) {
                instance.nextTrack();
            }
        });
    });
}

function normalizePlayOptions(playOptions) {
    playOptions.fullscreen = playOptions.fullscreen !== false;
}

function truncatePlayOptions(playOptions) {
    return {
        fullscreen: playOptions.fullscreen,
        mediaSourceId: playOptions.mediaSourceId,
        audioStreamIndex: playOptions.audioStreamIndex,
        subtitleStreamIndex: playOptions.subtitleStreamIndex,
        startPositionTicks: playOptions.startPositionTicks
    };
}

function getNowPlayingItemForReporting(player, item, mediaSource) {
    const nowPlayingItem = Object.assign({}, item);

    if (mediaSource) {
        nowPlayingItem.RunTimeTicks = mediaSource.RunTimeTicks;
        nowPlayingItem.MediaStreams = mediaSource.MediaStreams;

        // not needed
        nowPlayingItem.MediaSources = null;
    }

    nowPlayingItem.RunTimeTicks = nowPlayingItem.RunTimeTicks || player.duration() * 10000;

    return nowPlayingItem;
}

function displayPlayerIndividually(player) {
    return !player.isLocalPlayer;
}

function createTarget(instance, player) {
    return {
        name: player.name,
        id: player.id,
        playerName: player.name,
        playableMediaTypes: ['Audio', 'Video', 'Photo', 'Book'].map(player.canPlayMediaType),
        isLocalPlayer: player.isLocalPlayer,
        supportedCommands: instance.getSupportedCommands(player)
    };
}

function getPlayerTargets(player) {
    if (player.getTargets) {
        return player.getTargets();
    }

    return Promise.resolve([createTarget(player)]);
}

function sortPlayerTargets(a, b) {
    let aVal = a.isLocalPlayer ? 0 : 1;
    let bVal = b.isLocalPlayer ? 0 : 1;

    aVal = aVal.toString() + a.name;
    bVal = bVal.toString() + b.name;

    return aVal.localeCompare(bVal);
}

class PlaybackManager {
    constructor() {
        const self = this;

        const players = [];
        let currentTargetInfo;
        let currentPairingId = null;

        this._playNextAfterEnded = true;
        const playerStates = {};

        this._playQueueManager = new PlayQueueManager();

        self.currentItem = function (player) {
            if (!player) {
                throw new Error('player cannot be null');
            }

            if (player.currentItem) {
                return player.currentItem();
            }

            const data = getPlayerData(player);
            return data.streamInfo ? data.streamInfo.item : null;
        };

        self.currentMediaSource = function (player) {
            if (!player) {
                throw new Error('player cannot be null');
            }

            if (player.currentMediaSource) {
                return player.currentMediaSource();
            }

            const data = getPlayerData(player);
            return data.streamInfo ? data.streamInfo.mediaSource : null;
        };

        self.playMethod = function (player) {
            if (!player) {
                throw new Error('player cannot be null');
            }

            if (player.playMethod) {
                return player.playMethod();
            }

            const data = getPlayerData(player);
            return data.streamInfo ? data.streamInfo.playMethod : null;
        };

        self.playSessionId = function (player) {
            if (!player) {
                throw new Error('player cannot be null');
            }

            if (player.playSessionId) {
                return player.playSessionId();
            }

            const data = getPlayerData(player);
            return data.streamInfo ? data.streamInfo.playSessionId : null;
        };

        self.getPlayerInfo = function () {
            const player = self._currentPlayer;

            if (!player) {
                return null;
            }

            const target = currentTargetInfo || {};

            return {
                name: player.name,
                isLocalPlayer: player.isLocalPlayer,
                id: target.id,
                deviceName: target.deviceName,
                playableMediaTypes: target.playableMediaTypes,
                supportedCommands: target.supportedCommands
            };
        };

        self.setActivePlayer = function (player, targetInfo) {
            if (player === 'localplayer' || player.name === 'localplayer') {
                if (self._currentPlayer && self._currentPlayer.isLocalPlayer) {
                    return;
                }
                setCurrentPlayerInternal(null, null);
                return;
            }

            if (typeof (player) === 'string') {
                player = players.filter(function (p) {
                    return p.name === player;
                })[0];
            }

            if (!player) {
                throw new Error('null player');
            }

            setCurrentPlayerInternal(player, targetInfo);
        };

        self.trySetActivePlayer = function (player, targetInfo) {
            if (player === 'localplayer' || player.name === 'localplayer') {
                if (self._currentPlayer && self._currentPlayer.isLocalPlayer) {
                    return;
                }
                return;
            }

            if (typeof (player) === 'string') {
                player = players.filter(function (p) {
                    return p.name === player;
                })[0];
            }

            if (!player) {
                throw new Error('null player');
            }

            if (currentPairingId === targetInfo.id) {
                return;
            }

            currentPairingId = targetInfo.id;

            const promise = player.tryPair ?
                player.tryPair(targetInfo) :
                Promise.resolve();

            events.trigger(self, 'pairing');

            promise.then(function () {
                events.trigger(self, 'paired');
                setCurrentPlayerInternal(player, targetInfo);
            }, function () {
                events.trigger(self, 'pairerror');
                if (currentPairingId === targetInfo.id) {
                    currentPairingId = null;
                }
            });
        };

        self.getTargets = function () {
            const promises = players.filter(displayPlayerIndividually).map(getPlayerTargets);

            return Promise.all(promises).then(function (responses) {
                return connectionManager.currentApiClient().getCurrentUser().then(function (user) {
                    const targets = [];

                    targets.push({
                        name: globalize.translate('HeaderMyDevice'),
                        id: 'localplayer',
                        playerName: 'localplayer',
                        playableMediaTypes: ['Audio', 'Video', 'Photo', 'Book'],
                        isLocalPlayer: true,
                        supportedCommands: self.getSupportedCommands({
                            isLocalPlayer: true
                        }),
                        user: user
                    });

                    for (let i = 0; i < responses.length; i++) {
                        const subTargets = responses[i];

                        for (let j = 0; j < subTargets.length; j++) {
                            targets.push(subTargets[j]);
                        }
                    }

                    return targets.sort(sortPlayerTargets);
                });
            });
        };

        function getCurrentSubtitleStream(player) {
            if (!player) {
                throw new Error('player cannot be null');
            }

            const index = getPlayerData(player).subtitleStreamIndex;

            if (index == null || index === -1) {
                return null;
            }

            return getSubtitleStream(player, index);
        }

        function getSubtitleStream(player, index) {
            return self.subtitleTracks(player).filter(function (s) {
                return s.Type === 'Subtitle' && s.Index === index;
            })[0];
        }

        self.getPlaylist = function (player) {
            player = player || self._currentPlayer;
            if (player && !enableLocalPlaylistManagement(player)) {
                if (player.getPlaylistSync) {
                    return Promise.resolve(player.getPlaylistSync());
                }

                return player.getPlaylist();
            }

            return Promise.resolve(self._playQueueManager.getPlaylist());
        };

        function removeCurrentPlayer(player) {
            const previousPlayer = self._currentPlayer;

            if (!previousPlayer || player.id === previousPlayer.id) {
                setCurrentPlayerInternal(null);
            }
        }

        function setCurrentPlayerInternal(player, targetInfo) {
            const previousPlayer = self._currentPlayer;
            const previousTargetInfo = currentTargetInfo;

            if (player && !targetInfo && player.isLocalPlayer) {
                targetInfo = createTarget(self, player);
            }

            if (player && !targetInfo) {
                throw new Error('targetInfo cannot be null');
            }

            currentPairingId = null;
            self._currentPlayer = player;
            currentTargetInfo = targetInfo;

            if (targetInfo) {
                console.debug('Active player: ' + JSON.stringify(targetInfo));
            }

            if (previousPlayer) {
                self.endPlayerUpdates(previousPlayer);
            }

            if (player) {
                self.beginPlayerUpdates(player);
            }

            triggerPlayerChange(self, player, targetInfo, previousPlayer, previousTargetInfo);
        }

        self.isPlaying = function (player) {
            player = player || self._currentPlayer;

            if (player) {
                if (player.isPlaying) {
                    return player.isPlaying();
                }
            }

            return player != null && player.currentSrc() != null;
        };

        self.isPlayingMediaType = function (mediaType, player) {
            player = player || self._currentPlayer;

            if (player) {
                if (player.isPlaying) {
                    return player.isPlaying(mediaType);
                }
            }

            if (self.isPlaying(player)) {
                const playerData = getPlayerData(player);

                return playerData.streamInfo.mediaType === mediaType;
            }

            return false;
        };

        self.isPlayingLocally = function (mediaTypes, player) {
            player = player || self._currentPlayer;

            if (!player || !player.isLocalPlayer) {
                return false;
            }

            return mediaTypes.filter(function (mediaType) {
                return self.isPlayingMediaType(mediaType, player);
            }).length > 0;
        };

        self.isPlayingVideo = function (player) {
            return self.isPlayingMediaType('Video', player);
        };

        self.isPlayingAudio = function (player) {
            return self.isPlayingMediaType('Audio', player);
        };

        self.getPlayers = function () {
            return players;
        };

        function getDefaultPlayOptions() {
            return {
                fullscreen: true
            };
        }

        self.canPlay = function (item) {
            const itemType = item.Type;

            if (itemType === 'PhotoAlbum' || itemType === 'MusicGenre' || itemType === 'Season' || itemType === 'Series' || itemType === 'BoxSet' || itemType === 'MusicAlbum' || itemType === 'MusicArtist' || itemType === 'Playlist') {
                return true;
            }

            if (item.LocationType === 'Virtual') {
                if (itemType !== 'Program') {
                    return false;
                }
            }

            if (itemType === 'Program') {
                if (!item.EndDate || !item.StartDate) {
                    return false;
                }

                if (new Date().getTime() > datetime.parseISO8601Date(item.EndDate).getTime() || new Date().getTime() < datetime.parseISO8601Date(item.StartDate).getTime()) {
                    return false;
                }
            }

            //var mediaType = item.MediaType;
            return getPlayer(item, getDefaultPlayOptions()) != null;
        };

        self.toggleAspectRatio = function (player) {
            player = player || self._currentPlayer;

            if (player) {
                const current = self.getAspectRatio(player);

                const supported = self.getSupportedAspectRatios(player);

                let index = -1;
                for (let i = 0, length = supported.length; i < length; i++) {
                    if (supported[i].id === current) {
                        index = i;
                        break;
                    }
                }

                index++;
                if (index >= supported.length) {
                    index = 0;
                }

                self.setAspectRatio(supported[index].id, player);
            }
        };

        self.setAspectRatio = function (val, player) {
            player = player || self._currentPlayer;

            if (player && player.setAspectRatio) {
                player.setAspectRatio(val);
            }
        };

        self.getSupportedAspectRatios = function (player) {
            player = player || self._currentPlayer;

            if (player && player.getSupportedAspectRatios) {
                return player.getSupportedAspectRatios();
            }

            return [];
        };

        self.getAspectRatio = function (player) {
            player = player || self._currentPlayer;

            if (player && player.getAspectRatio) {
                return player.getAspectRatio();
            }
        };

        let brightnessOsdLoaded;
        self.setBrightness = function (val, player) {
            player = player || self._currentPlayer;

            if (player) {
                if (!brightnessOsdLoaded) {
                    brightnessOsdLoaded = true;
                    // TODO: Have this trigger an event instead to get the osd out of here
                    import('brightnessOsd').then();
                }
                player.setBrightness(val);
            }
        };

        self.getBrightness = function (player) {
            player = player || self._currentPlayer;

            if (player) {
                return player.getBrightness();
            }
        };

        self.setVolume = function (val, player) {
            player = player || self._currentPlayer;

            if (player) {
                player.setVolume(val);
            }
        };

        self.getVolume = function (player) {
            player = player || self._currentPlayer;

            if (player) {
                return player.getVolume();
            }
        };

        self.volumeUp = function (player) {
            player = player || self._currentPlayer;

            if (player) {
                player.volumeUp();
            }
        };

        self.volumeDown = function (player) {
            player = player || self._currentPlayer;

            if (player) {
                player.volumeDown();
            }
        };

        self.changeAudioStream = function (player) {
            player = player || self._currentPlayer;
            if (player && !enableLocalPlaylistManagement(player)) {
                return player.changeAudioStream();
            }

            if (!player) {
                return;
            }

            const currentMediaSource = self.currentMediaSource(player);
            const mediaStreams = [];
            for (let i = 0, length = currentMediaSource.MediaStreams.length; i < length; i++) {
                if (currentMediaSource.MediaStreams[i].Type === 'Audio') {
                    mediaStreams.push(currentMediaSource.MediaStreams[i]);
                }
            }

            // Nothing to change
            if (mediaStreams.length <= 1) {
                return;
            }

            const currentStreamIndex = self.getAudioStreamIndex(player);
            let indexInList = -1;
            for (let i = 0, length = mediaStreams.length; i < length; i++) {
                if (mediaStreams[i].Index === currentStreamIndex) {
                    indexInList = i;
                    break;
                }
            }

            let nextIndex = indexInList + 1;
            if (nextIndex >= mediaStreams.length) {
                nextIndex = 0;
            }

            nextIndex = nextIndex === -1 ? -1 : mediaStreams[nextIndex].Index;

            self.setAudioStreamIndex(nextIndex, player);
        };

        self.changeSubtitleStream = function (player) {
            player = player || self._currentPlayer;
            if (player && !enableLocalPlaylistManagement(player)) {
                return player.changeSubtitleStream();
            }

            if (!player) {
                return;
            }

            const currentMediaSource = self.currentMediaSource(player);
            const mediaStreams = [];
            for (let i = 0, length = currentMediaSource.MediaStreams.length; i < length; i++) {
                if (currentMediaSource.MediaStreams[i].Type === 'Subtitle') {
                    mediaStreams.push(currentMediaSource.MediaStreams[i]);
                }
            }

            // No known streams, nothing to change
            if (!mediaStreams.length) {
                return;
            }

            const currentStreamIndex = self.getSubtitleStreamIndex(player);
            let indexInList = -1;
            for (let i = 0, length = mediaStreams.length; i < length; i++) {
                if (mediaStreams[i].Index === currentStreamIndex) {
                    indexInList = i;
                    break;
                }
            }

            let nextIndex = indexInList + 1;
            if (nextIndex >= mediaStreams.length) {
                nextIndex = -1;
            }

            nextIndex = nextIndex === -1 ? -1 : mediaStreams[nextIndex].Index;

            self.setSubtitleStreamIndex(nextIndex, player);
        };

        self.getAudioStreamIndex = function (player) {
            player = player || self._currentPlayer;
            if (player && !enableLocalPlaylistManagement(player)) {
                return player.getAudioStreamIndex();
            }

            return getPlayerData(player).audioStreamIndex;
        };

        function isAudioStreamSupported(mediaSource, index, deviceProfile) {
            let mediaStream;
            const mediaStreams = mediaSource.MediaStreams;

            for (let i = 0, length = mediaStreams.length; i < length; i++) {
                if (mediaStreams[i].Type === 'Audio' && mediaStreams[i].Index === index) {
                    mediaStream = mediaStreams[i];
                    break;
                }
            }

            if (!mediaStream) {
                return false;
            }

            const codec = (mediaStream.Codec || '').toLowerCase();

            if (!codec) {
                return false;
            }

            const profiles = deviceProfile.DirectPlayProfiles || [];

            return profiles.filter(function (p) {
                if (p.Type === 'Video') {
                    if (!p.AudioCodec) {
                        return true;
                    }

                    // This is an exclusion filter
                    if (p.AudioCodec.indexOf('-') === 0) {
                        return p.AudioCodec.toLowerCase().indexOf(codec) === -1;
                    }

                    return p.AudioCodec.toLowerCase().indexOf(codec) !== -1;
                }

                return false;
            }).length > 0;
        }

        self.setAudioStreamIndex = function (index, player) {
            player = player || self._currentPlayer;
            if (player && !enableLocalPlaylistManagement(player)) {
                return player.setAudioStreamIndex(index);
            }

            if (self.playMethod(player) === 'Transcode' || !player.canSetAudioStreamIndex()) {
                changeStream(player, getCurrentTicks(player), { AudioStreamIndex: index });
                getPlayerData(player).audioStreamIndex = index;
            } else {
                // See if the player supports the track without transcoding
                player.getDeviceProfile(self.currentItem(player)).then(function (profile) {
                    if (isAudioStreamSupported(self.currentMediaSource(player), index, profile)) {
                        player.setAudioStreamIndex(index);
                        getPlayerData(player).audioStreamIndex = index;
                    } else {
                        changeStream(player, getCurrentTicks(player), { AudioStreamIndex: index });
                        getPlayerData(player).audioStreamIndex = index;
                    }
                });
            }
        };

        function getSavedMaxStreamingBitrate(apiClient, mediaType) {
            if (!apiClient) {
                // This should hopefully never happen
                apiClient = connectionManager.currentApiClient();
            }

            const endpointInfo = apiClient.getSavedEndpointInfo() || {};

            return appSettings.maxStreamingBitrate(endpointInfo.IsInNetwork, mediaType);
        }

        self.getMaxStreamingBitrate = function (player) {
            player = player || self._currentPlayer;
            if (player && player.getMaxStreamingBitrate) {
                return player.getMaxStreamingBitrate();
            }

            const playerData = getPlayerData(player);

            if (playerData.maxStreamingBitrate) {
                return playerData.maxStreamingBitrate;
            }

            const mediaType = playerData.streamInfo ? playerData.streamInfo.mediaType : null;
            const currentItem = self.currentItem(player);

            const apiClient = currentItem ? connectionManager.getApiClient(currentItem.ServerId) : connectionManager.currentApiClient();
            return getSavedMaxStreamingBitrate(apiClient, mediaType);
        };

        self.enableAutomaticBitrateDetection = function (player) {
            player = player || self._currentPlayer;
            if (player && player.enableAutomaticBitrateDetection) {
                return player.enableAutomaticBitrateDetection();
            }

            const playerData = getPlayerData(player);
            const mediaType = playerData.streamInfo ? playerData.streamInfo.mediaType : null;
            const currentItem = self.currentItem(player);

            const apiClient = currentItem ? connectionManager.getApiClient(currentItem.ServerId) : connectionManager.currentApiClient();
            const endpointInfo = apiClient.getSavedEndpointInfo() || {};

            return appSettings.enableAutomaticBitrateDetection(endpointInfo.IsInNetwork, mediaType);
        };

        self.setMaxStreamingBitrate = function (options, player) {
            player = player || self._currentPlayer;
            if (player && player.setMaxStreamingBitrate) {
                return player.setMaxStreamingBitrate(options);
            }

            const apiClient = connectionManager.getApiClient(self.currentItem(player).ServerId);

            apiClient.getEndpointInfo().then(function (endpointInfo) {
                const playerData = getPlayerData(player);
                const mediaType = playerData.streamInfo ? playerData.streamInfo.mediaType : null;

                let promise;
                if (options.enableAutomaticBitrateDetection) {
                    appSettings.enableAutomaticBitrateDetection(endpointInfo.IsInNetwork, mediaType, true);
                    promise = apiClient.detectBitrate(true);
                } else {
                    appSettings.enableAutomaticBitrateDetection(endpointInfo.IsInNetwork, mediaType, false);
                    promise = Promise.resolve(options.maxBitrate);
                }

                promise.then(function (bitrate) {
                    appSettings.maxStreamingBitrate(endpointInfo.IsInNetwork, mediaType, bitrate);

                    changeStream(player, getCurrentTicks(player), {
                        MaxStreamingBitrate: bitrate
                    });
                });
            });
        };

        self.isFullscreen = function (player) {
            player = player || self._currentPlayer;
            if (!player.isLocalPlayer || player.isFullscreen) {
                return player.isFullscreen();
            }

            if (!screenfull.isEnabled) {
                // iOS Safari
                return document.webkitIsFullScreen;
            }

            return screenfull.isFullscreen;
        };

        self.toggleFullscreen = function (player) {
            player = player || self._currentPlayer;
            if (!player.isLocalPlayer || player.toggleFulscreen) {
                return player.toggleFulscreen();
            }

            if (screenfull.isEnabled) {
                screenfull.toggle();
            } else {
                // iOS Safari
                if (document.webkitIsFullScreen && document.webkitCancelFullscreen) {
                    document.webkitCancelFullscreen();
                } else {
                    const elem = document.querySelector('video');
                    if (elem && elem.webkitEnterFullscreen) {
                        elem.webkitEnterFullscreen();
                    }
                }
            }
        };

        self.togglePictureInPicture = function (player) {
            player = player || self._currentPlayer;
            return player.togglePictureInPicture();
        };

        self.toggleAirPlay = function (player) {
            player = player || self._currentPlayer;
            return player.toggleAirPlay();
        };

        self.getSubtitleStreamIndex = function (player) {
            player = player || self._currentPlayer;

            if (player && !enableLocalPlaylistManagement(player)) {
                return player.getSubtitleStreamIndex();
            }

            if (!player) {
                throw new Error('player cannot be null');
            }

            return getPlayerData(player).subtitleStreamIndex;
        };

        function getDeliveryMethod(subtitleStream) {
            // This will be null for internal subs for local items
            if (subtitleStream.DeliveryMethod) {
                return subtitleStream.DeliveryMethod;
            }

            return subtitleStream.IsExternal ? 'External' : 'Embed';
        }

        self.setSubtitleStreamIndex = function (index, player) {
            player = player || self._currentPlayer;
            if (player && !enableLocalPlaylistManagement(player)) {
                return player.setSubtitleStreamIndex(index);
            }

            const currentStream = getCurrentSubtitleStream(player);

            const newStream = getSubtitleStream(player, index);

            if (!currentStream && !newStream) {
                return;
            }

            let selectedTrackElementIndex = -1;

            const currentPlayMethod = self.playMethod(player);

            if (currentStream && !newStream) {
                if (getDeliveryMethod(currentStream) === 'Encode' || (getDeliveryMethod(currentStream) === 'Embed' && currentPlayMethod === 'Transcode')) {
                    // Need to change the transcoded stream to remove subs
                    changeStream(player, getCurrentTicks(player), { SubtitleStreamIndex: -1 });
                }
            } else if (!currentStream && newStream) {
                if (getDeliveryMethod(newStream) === 'External') {
                    selectedTrackElementIndex = index;
                } else if (getDeliveryMethod(newStream) === 'Embed' && currentPlayMethod !== 'Transcode') {
                    selectedTrackElementIndex = index;
                } else {
                    // Need to change the transcoded stream to add subs
                    changeStream(player, getCurrentTicks(player), { SubtitleStreamIndex: index });
                }
            } else if (currentStream && newStream) {
                // Switching tracks
                // We can handle this clientside if the new track is external or the new track is embedded and we're not transcoding
                if (getDeliveryMethod(newStream) === 'External' || (getDeliveryMethod(newStream) === 'Embed' && currentPlayMethod !== 'Transcode')) {
                    selectedTrackElementIndex = index;

                    // But in order to handle this client side, if the previous track is being added via transcoding, we'll have to remove it
                    if (getDeliveryMethod(currentStream) !== 'External' && getDeliveryMethod(currentStream) !== 'Embed') {
                        changeStream(player, getCurrentTicks(player), { SubtitleStreamIndex: -1 });
                    }
                } else {
                    // Need to change the transcoded stream to add subs
                    changeStream(player, getCurrentTicks(player), { SubtitleStreamIndex: index });
                }
            }

            player.setSubtitleStreamIndex(selectedTrackElementIndex);

            getPlayerData(player).subtitleStreamIndex = index;
        };

        self.supportSubtitleOffset = function (player) {
            player = player || self._currentPlayer;
            return player && 'setSubtitleOffset' in player;
        };

        self.enableShowingSubtitleOffset = function (player) {
            player = player || self._currentPlayer;
            player.enableShowingSubtitleOffset();
        };

        self.disableShowingSubtitleOffset = function (player) {
            player = player || self._currentPlayer;
            if (player.disableShowingSubtitleOffset) {
                player.disableShowingSubtitleOffset();
            }
        };

        self.isShowingSubtitleOffsetEnabled = function (player) {
            player = player || self._currentPlayer;
            return player.isShowingSubtitleOffsetEnabled();
        };

        self.isSubtitleStreamExternal = function (index, player) {
            const stream = getSubtitleStream(player, index);
            return stream ? getDeliveryMethod(stream) === 'External' : false;
        };

        self.setSubtitleOffset = function (value, player) {
            player = player || self._currentPlayer;
            if (player.setSubtitleOffset) {
                player.setSubtitleOffset(value);
            }
        };

        self.getPlayerSubtitleOffset = function (player) {
            player = player || self._currentPlayer;
            if (player.getSubtitleOffset) {
                return player.getSubtitleOffset();
            }
        };

        self.canHandleOffsetOnCurrentSubtitle = function (player) {
            const index = self.getSubtitleStreamIndex(player);
            return index !== -1 && self.isSubtitleStreamExternal(index, player);
        };

        self.seek = function (ticks, player) {
            ticks = Math.max(0, ticks);

            player = player || self._currentPlayer;
            if (player && !enableLocalPlaylistManagement(player)) {
                if (player.isLocalPlayer) {
                    return player.seek((ticks || 0) / 10000);
                } else {
                    return player.seek(ticks);
                }
            }

            changeStream(player, ticks);
        };

        self.seekRelative = function (offsetTicks, player) {
            player = player || self._currentPlayer;
            if (player && !enableLocalPlaylistManagement(player) && player.seekRelative) {
                if (player.isLocalPlayer) {
                    return player.seekRelative((ticks || 0) / 10000);
                } else {
                    return player.seekRelative(ticks);
                }
            }

            const ticks = getCurrentTicks(player) + offsetTicks;
            return this.seek(ticks, player);
        };

        // Returns true if the player can seek using native client-side seeking functions
        function canPlayerSeek(player) {
            if (!player) {
                throw new Error('player cannot be null');
            }

            const playerData = getPlayerData(player);

            const currentSrc = (playerData.streamInfo.url || '').toLowerCase();

            if (currentSrc.indexOf('.m3u8') !== -1) {
                return true;
            }

            if (player.seekable) {
                return player.seekable();
            }

            const isPlayMethodTranscode = self.playMethod(player) === 'Transcode';

            if (isPlayMethodTranscode) {
                return false;
            }

            return player.duration();
        }

        function changeStream(player, ticks, params) {
            if (canPlayerSeek(player) && params == null) {
                player.currentTime(parseInt(ticks / 10000));
                return;
            }

            params = params || {};

            const liveStreamId = getPlayerData(player).streamInfo.liveStreamId;
            const lastMediaInfoQuery = getPlayerData(player).streamInfo.lastMediaInfoQuery;

            const playSessionId = self.playSessionId(player);

            const currentItem = self.currentItem(player);

            player.getDeviceProfile(currentItem, {
                isRetry: params.EnableDirectPlay === false
            }).then(function (deviceProfile) {
                const audioStreamIndex = params.AudioStreamIndex == null ? getPlayerData(player).audioStreamIndex : params.AudioStreamIndex;
                const subtitleStreamIndex = params.SubtitleStreamIndex == null ? getPlayerData(player).subtitleStreamIndex : params.SubtitleStreamIndex;

                let currentMediaSource = self.currentMediaSource(player);
                const apiClient = connectionManager.getApiClient(currentItem.ServerId);

                if (ticks) {
                    ticks = parseInt(ticks);
                }

                const maxBitrate = params.MaxStreamingBitrate || self.getMaxStreamingBitrate(player);

                const currentPlayOptions = currentItem.playOptions || getDefaultPlayOptions();

                getPlaybackInfo(player, apiClient, currentItem, deviceProfile, maxBitrate, ticks, true, currentMediaSource.Id, audioStreamIndex, subtitleStreamIndex, liveStreamId, params.EnableDirectPlay, params.EnableDirectStream, params.AllowVideoStreamCopy, params.AllowAudioStreamCopy).then(function (result) {
                    if (validatePlaybackInfoResult(self, result)) {
                        currentMediaSource = result.MediaSources[0];

                        const streamInfo = createStreamInfo(apiClient, currentItem.MediaType, currentItem, currentMediaSource, ticks);
                        streamInfo.fullscreen = currentPlayOptions.fullscreen;
                        streamInfo.lastMediaInfoQuery = lastMediaInfoQuery;

                        if (!streamInfo.url) {
                            showPlaybackInfoErrorMessage(self, 'NoCompatibleStream', true);
                            return;
                        }

                        getPlayerData(player).subtitleStreamIndex = subtitleStreamIndex;
                        getPlayerData(player).audioStreamIndex = audioStreamIndex;
                        getPlayerData(player).maxStreamingBitrate = maxBitrate;

                        changeStreamToUrl(apiClient, player, playSessionId, streamInfo);
                    }
                });
            });
        }

        function changeStreamToUrl(apiClient, player, playSessionId, streamInfo, newPositionTicks) {
            const playerData = getPlayerData(player);

            playerData.isChangingStream = true;

            if (playerData.streamInfo && playSessionId) {
                apiClient.stopActiveEncodings(playSessionId).then(function () {
                    // Stop the first transcoding afterwards because the player may still send requests to the original url
                    const afterSetSrc = function () {
                        apiClient.stopActiveEncodings(playSessionId);
                    };
                    setSrcIntoPlayer(apiClient, player, streamInfo).then(afterSetSrc, afterSetSrc);
                });
            } else {
                setSrcIntoPlayer(apiClient, player, streamInfo);
            }
        }

        function setSrcIntoPlayer(apiClient, player, streamInfo) {
            return player.play(streamInfo).then(function () {
                const playerData = getPlayerData(player);

                playerData.isChangingStream = false;
                playerData.streamInfo = streamInfo;
                streamInfo.started = true;
                streamInfo.ended = false;

                sendProgressUpdate(player, 'timeupdate');
            }, function (e) {
                const playerData = getPlayerData(player);
                playerData.isChangingStream = false;

                onPlaybackError.call(player, e, {
                    type: 'mediadecodeerror',
                    streamInfo: streamInfo
                });
            });
        }

        function translateItemsForPlayback(items, options) {
            if (items.length > 1 && options && options.ids) {
                // Use the original request id array for sorting the result in the proper order
                items.sort(function (a, b) {
                    return options.ids.indexOf(a.Id) - options.ids.indexOf(b.Id);
                });
            }

            const firstItem = items[0];
            let promise;

            const serverId = firstItem.ServerId;

            const queryOptions = options.queryOptions || {};

            if (firstItem.Type === 'Program') {
                promise = getItemsForPlayback(serverId, {
                    Ids: firstItem.ChannelId
                });
            } else if (firstItem.Type === 'Playlist') {
                promise = getItemsForPlayback(serverId, {
                    ParentId: firstItem.Id,
                    SortBy: options.shuffle ? 'Random' : null
                });
            } else if (firstItem.Type === 'MusicArtist') {
                promise = getItemsForPlayback(serverId, {
                    ArtistIds: firstItem.Id,
                    Filters: 'IsNotFolder',
                    Recursive: true,
                    SortBy: options.shuffle ? 'Random' : 'SortName',
                    MediaTypes: 'Audio'
                });
            } else if (firstItem.MediaType === 'Photo') {
                promise = getItemsForPlayback(serverId, {
                    ParentId: firstItem.ParentId,
                    Filters: 'IsNotFolder',
                    // Setting this to true may cause some incorrect sorting
                    Recursive: false,
                    SortBy: options.shuffle ? 'Random' : 'SortName',
                    MediaTypes: 'Photo,Video'
                }).then(function (result) {
                    const items = result.Items;

                    let index = items.map(function (i) {
                        return i.Id;
                    }).indexOf(firstItem.Id);

                    if (index === -1) {
                        index = 0;
                    }

                    options.startIndex = index;

                    return Promise.resolve(result);
                });
            } else if (firstItem.Type === 'PhotoAlbum') {
                promise = getItemsForPlayback(serverId, {
                    ParentId: firstItem.Id,
                    Filters: 'IsNotFolder',
                    // Setting this to true may cause some incorrect sorting
                    Recursive: false,
                    SortBy: options.shuffle ? 'Random' : 'SortName',
                    MediaTypes: 'Photo,Video',
                    Limit: 1000
                });
            } else if (firstItem.Type === 'MusicGenre') {
                promise = getItemsForPlayback(serverId, {
                    GenreIds: firstItem.Id,
                    Filters: 'IsNotFolder',
                    Recursive: true,
                    SortBy: options.shuffle ? 'Random' : 'SortName',
                    MediaTypes: 'Audio'
                });
            } else if (firstItem.IsFolder) {
                promise = getItemsForPlayback(serverId, mergePlaybackQueries({
                    ParentId: firstItem.Id,
                    Filters: 'IsNotFolder',
                    Recursive: true,
                    // These are pre-sorted
                    SortBy: options.shuffle ? 'Random' : (['BoxSet'].indexOf(firstItem.Type) === -1 ? 'SortName' : null),
                    MediaTypes: 'Audio,Video'
                }, queryOptions));
            } else if (firstItem.Type === 'Episode' && items.length === 1 && getPlayer(firstItem, options).supportsProgress !== false) {
                promise = new Promise(function (resolve, reject) {
                    const apiClient = connectionManager.getApiClient(firstItem.ServerId);

                    apiClient.getCurrentUser().then(function (user) {
                        if (!user.Configuration.EnableNextEpisodeAutoPlay || !firstItem.SeriesId) {
                            resolve(null);
                            return;
                        }

                        apiClient.getEpisodes(firstItem.SeriesId, {
                            IsVirtualUnaired: false,
                            IsMissing: false,
                            UserId: apiClient.getCurrentUserId(),
                            Fields: 'Chapters'
                        }).then(function (episodesResult) {
                            let foundItem = false;
                            episodesResult.Items = episodesResult.Items.filter(function (e) {
                                if (foundItem) {
                                    return true;
                                }
                                if (e.Id === firstItem.Id) {
                                    foundItem = true;
                                    return true;
                                }

                                return false;
                            });
                            episodesResult.TotalRecordCount = episodesResult.Items.length;
                            resolve(episodesResult);
                        }, reject);
                    });
                });
            }

            if (promise) {
                return promise.then(function (result) {
                    return result ? result.Items : items;
                });
            } else {
                return Promise.resolve(items);
            }
        }

        self.play = function (options) {
            normalizePlayOptions(options);

            if (self._currentPlayer) {
                if (options.enableRemotePlayers === false && !self._currentPlayer.isLocalPlayer) {
                    return Promise.reject();
                }

                if (!self._currentPlayer.isLocalPlayer) {
                    return self._currentPlayer.play(options);
                }
            }

            if (options.fullscreen) {
                loading.show();
            }

            if (options.items) {
                return translateItemsForPlayback(options.items, options).then(function (items) {
                    return playWithIntros(items, options);
                });
            } else {
                if (!options.serverId) {
                    throw new Error('serverId required!');
                }

                return getItemsForPlayback(options.serverId, {
                    Ids: options.ids.join(',')
                }).then(function (result) {
                    return translateItemsForPlayback(result.Items, options).then(function (items) {
                        return playWithIntros(items, options);
                    });
                });
            }
        };

        function getPlayerData(player) {
            if (!player) {
                throw new Error('player cannot be null');
            }
            if (!player.name) {
                throw new Error('player name cannot be null');
            }
            let state = playerStates[player.name];

            if (!state) {
                playerStates[player.name] = {};
                state = playerStates[player.name];
            }

            return player;
        }

        self.getPlayerState = function (player, item, mediaSource) {
            player = player || self._currentPlayer;

            if (!player) {
                throw new Error('player cannot be null');
            }

            if (!enableLocalPlaylistManagement(player) && player.getPlayerState) {
                return player.getPlayerState();
            }

            item = item || self.currentItem(player);
            mediaSource = mediaSource || self.currentMediaSource(player);

            const state = {
                PlayState: {}
            };

            if (player) {
                state.PlayState.VolumeLevel = player.getVolume();
                state.PlayState.IsMuted = player.isMuted();
                state.PlayState.IsPaused = player.paused();
                state.PlayState.RepeatMode = self.getRepeatMode(player);
                state.PlayState.ShuffleMode = self.getQueueShuffleMode(player);
                state.PlayState.MaxStreamingBitrate = self.getMaxStreamingBitrate(player);

                state.PlayState.PositionTicks = getCurrentTicks(player);
                state.PlayState.PlaybackStartTimeTicks = self.playbackStartTime(player);

                state.PlayState.SubtitleStreamIndex = self.getSubtitleStreamIndex(player);
                state.PlayState.AudioStreamIndex = self.getAudioStreamIndex(player);
                state.PlayState.BufferedRanges = self.getBufferedRanges(player);

                state.PlayState.PlayMethod = self.playMethod(player);

                if (mediaSource) {
                    state.PlayState.LiveStreamId = mediaSource.LiveStreamId;
                }
                state.PlayState.PlaySessionId = self.playSessionId(player);
                state.PlayState.PlaylistItemId = self.getCurrentPlaylistItemId(player);
            }

            if (mediaSource) {
                state.PlayState.MediaSourceId = mediaSource.Id;

                state.NowPlayingItem = {
                    RunTimeTicks: mediaSource.RunTimeTicks
                };

                state.PlayState.CanSeek = (mediaSource.RunTimeTicks || 0) > 0 || canPlayerSeek(player);
            }

            if (item) {
                state.NowPlayingItem = getNowPlayingItemForReporting(player, item, mediaSource);
            }

            state.MediaSource = mediaSource;

            return state;
        };

        self.duration = function (player) {
            player = player || self._currentPlayer;

            if (player && !enableLocalPlaylistManagement(player) && !player.isLocalPlayer) {
                return player.duration();
            }

            if (!player) {
                throw new Error('player cannot be null');
            }

            const mediaSource = self.currentMediaSource(player);

            if (mediaSource && mediaSource.RunTimeTicks) {
                return mediaSource.RunTimeTicks;
            }

            let playerDuration = player.duration();

            if (playerDuration) {
                playerDuration *= 10000;
            }

            return playerDuration;
        };

        function getCurrentTicks(player) {
            if (!player) {
                throw new Error('player cannot be null');
            }

            let playerTime = Math.floor(10000 * (player).currentTime());

            const streamInfo = getPlayerData(player).streamInfo;
            if (streamInfo) {
                playerTime += getPlayerData(player).streamInfo.transcodingOffsetTicks || 0;
            }

            return playerTime;
        }

        // Only used internally
        self.getCurrentTicks = getCurrentTicks;

        function playOther(items, options, user) {
            const playStartIndex = options.startIndex || 0;
            const player = getPlayer(items[playStartIndex], options);

            loading.hide();

            options.items = items;

            return player.play(options);
        }

        function playWithIntros(items, options, user) {
            let playStartIndex = options.startIndex || 0;
            let firstItem = items[playStartIndex];

            // If index was bad, reset it
            if (!firstItem) {
                playStartIndex = 0;
                firstItem = items[playStartIndex];
            }

            // If it's still null then there's nothing to play
            if (!firstItem) {
                showPlaybackInfoErrorMessage(self, 'NoCompatibleStream', false);
                return Promise.reject();
            }

            if (firstItem.MediaType === 'Photo' || firstItem.MediaType === 'Book') {
                return playOther(items, options, user);
            }

            const apiClient = connectionManager.getApiClient(firstItem.ServerId);

            return getIntros(firstItem, apiClient, options).then(function (introsResult) {
                const introItems = introsResult.Items;
                let introPlayOptions;

                firstItem.playOptions = truncatePlayOptions(options);

                if (introItems.length) {
                    introPlayOptions = {
                        fullscreen: firstItem.playOptions.fullscreen
                    };
                } else {
                    introPlayOptions = firstItem.playOptions;
                }

                items = introItems.concat(items);

                // Needed by players that manage their own playlist
                introPlayOptions.items = items;
                introPlayOptions.startIndex = playStartIndex;

                return playInternal(items[playStartIndex], introPlayOptions, function () {
                    self._playQueueManager.setPlaylist(items);

                    setPlaylistState(items[playStartIndex].PlaylistItemId, playStartIndex);
                    loading.hide();
                });
            });
        }

        // Set playlist state. Using a method allows for overloading in derived player implementations
        function setPlaylistState(playlistItemId, index) {
            if (!isNaN(index)) {
                self._playQueueManager.setPlaylistState(playlistItemId, index);
            }
        }

        function playInternal(item, playOptions, onPlaybackStartedFn) {
            if (item.IsPlaceHolder) {
                loading.hide();
                showPlaybackInfoErrorMessage(self, 'PlaceHolder', true);
                return Promise.reject();
            }

            // Normalize defaults to simplfy checks throughout the process
            normalizePlayOptions(playOptions);

            if (playOptions.isFirstItem) {
                playOptions.isFirstItem = false;
            } else {
                playOptions.isFirstItem = true;
            }

            return runInterceptors(item, playOptions).then(function () {
                if (playOptions.fullscreen) {
                    loading.show();
                }

                // TODO: This should be the media type requested, not the original media type
                const mediaType = item.MediaType;

                const onBitrateDetectionFailure = function () {
                    return playAfterBitrateDetect(getSavedMaxStreamingBitrate(connectionManager.getApiClient(item.ServerId), mediaType), item, playOptions, onPlaybackStartedFn);
                };

                if (!isServerItem(item) || itemHelper.isLocalItem(item)) {
                    return onBitrateDetectionFailure();
                }

                const apiClient = connectionManager.getApiClient(item.ServerId);
                apiClient.getEndpointInfo().then(function (endpointInfo) {
                    if ((mediaType === 'Video' || mediaType === 'Audio') && appSettings.enableAutomaticBitrateDetection(endpointInfo.IsInNetwork, mediaType)) {
                        return apiClient.detectBitrate().then(function (bitrate) {
                            appSettings.maxStreamingBitrate(endpointInfo.IsInNetwork, mediaType, bitrate);

                            return playAfterBitrateDetect(bitrate, item, playOptions, onPlaybackStartedFn);
                        }, onBitrateDetectionFailure);
                    } else {
                        onBitrateDetectionFailure();
                    }
                }, onBitrateDetectionFailure);
            }, onInterceptorRejection);
        }

        function onInterceptorRejection() {
            const player = self._currentPlayer;

            if (player) {
                destroyPlayer(player);
                removeCurrentPlayer(player);
            }

            events.trigger(self, 'playbackcancelled');

            return Promise.reject();
        }

        function destroyPlayer(player) {
            player.destroy();
        }

        function runInterceptors(item, playOptions) {
            return new Promise(function (resolve, reject) {
                const interceptors = pluginManager.ofType('preplayintercept');

                interceptors.sort(function (a, b) {
                    return (a.order || 0) - (b.order || 0);
                });

                if (!interceptors.length) {
                    resolve();
                    return;
                }

                loading.hide();

                const options = Object.assign({}, playOptions);

                options.mediaType = item.MediaType;
                options.item = item;

                runNextPrePlay(interceptors, 0, options, resolve, reject);
            });
        }

        function runNextPrePlay(interceptors, index, options, resolve, reject) {
            if (index >= interceptors.length) {
                resolve();
                return;
            }

            const interceptor = interceptors[index];

            interceptor.intercept(options).then(function () {
                runNextPrePlay(interceptors, index + 1, options, resolve, reject);
            }, reject);
        }

        function sendPlaybackListToPlayer(player, items, deviceProfile, maxBitrate, apiClient, startPositionTicks, mediaSourceId, audioStreamIndex, subtitleStreamIndex, startIndex) {
            return setStreamUrls(items, deviceProfile, maxBitrate, apiClient, startPositionTicks).then(function () {
                loading.hide();

                return player.play({
                    items: items,
                    startPositionTicks: startPositionTicks || 0,
                    mediaSourceId: mediaSourceId,
                    audioStreamIndex: audioStreamIndex,
                    subtitleStreamIndex: subtitleStreamIndex,
                    startIndex: startIndex
                });
            });
        }

        function playAfterBitrateDetect(maxBitrate, item, playOptions, onPlaybackStartedFn) {
            const startPosition = playOptions.startPositionTicks;

            const player = getPlayer(item, playOptions);
            const activePlayer = self._currentPlayer;

            let promise;

            if (activePlayer) {
                // TODO: if changing players within the same playlist, this will cause nextItem to be null
                self._playNextAfterEnded = false;
                promise = onPlaybackChanging(activePlayer, player, item);
            } else {
                promise = Promise.resolve();
            }

            if (!isServerItem(item) || item.MediaType === 'Book') {
                return promise.then(function () {
                    const streamInfo = createStreamInfoFromUrlItem(item);
                    streamInfo.fullscreen = playOptions.fullscreen;
                    getPlayerData(player).isChangingStream = false;
                    return player.play(streamInfo).then(function () {
                        loading.hide();
                        onPlaybackStartedFn();
                        onPlaybackStarted(player, playOptions, streamInfo);
                    }, function () {
                        // TODO: show error message
                        self.stop(player);
                    });
                });
            }

            return Promise.all([promise, player.getDeviceProfile(item)]).then(function (responses) {
                const deviceProfile = responses[1];

                const apiClient = connectionManager.getApiClient(item.ServerId);

                const mediaSourceId = playOptions.mediaSourceId;
                const audioStreamIndex = playOptions.audioStreamIndex;
                const subtitleStreamIndex = playOptions.subtitleStreamIndex;

                if (player && !enableLocalPlaylistManagement(player)) {
                    return sendPlaybackListToPlayer(player, playOptions.items, deviceProfile, maxBitrate, apiClient, startPosition, mediaSourceId, audioStreamIndex, subtitleStreamIndex, playOptions.startIndex);
                }

                // this reference was only needed by sendPlaybackListToPlayer
                playOptions.items = null;

                return getPlaybackMediaSource(player, apiClient, deviceProfile, maxBitrate, item, startPosition, mediaSourceId, audioStreamIndex, subtitleStreamIndex).then(function (mediaSource) {
                    const streamInfo = createStreamInfo(apiClient, item.MediaType, item, mediaSource, startPosition);

                    streamInfo.fullscreen = playOptions.fullscreen;

                    getPlayerData(player).isChangingStream = false;
                    getPlayerData(player).maxStreamingBitrate = maxBitrate;

                    return player.play(streamInfo).then(function () {
                        loading.hide();
                        onPlaybackStartedFn();
                        onPlaybackStarted(player, playOptions, streamInfo, mediaSource);
                    }, function (err) {
                        // TODO: Improve this because it will report playback start on a failure
                        onPlaybackStartedFn();
                        onPlaybackStarted(player, playOptions, streamInfo, mediaSource);
                        setTimeout(function () {
                            onPlaybackError.call(player, err, {
                                type: 'mediadecodeerror',
                                streamInfo: streamInfo
                            });
                        }, 100);
                    });
                });
            });
        }

        self.getPlaybackInfo = function (item, options) {
            options = options || {};
            const startPosition = options.startPositionTicks || 0;
            const mediaType = options.mediaType || item.MediaType;
            const player = getPlayer(item, options);
            const apiClient = connectionManager.getApiClient(item.ServerId);

            // Call this just to ensure the value is recorded, it is needed with getSavedMaxStreamingBitrate
            return apiClient.getEndpointInfo().then(function () {
                const maxBitrate = getSavedMaxStreamingBitrate(connectionManager.getApiClient(item.ServerId), mediaType);

                return player.getDeviceProfile(item).then(function (deviceProfile) {
                    return getPlaybackMediaSource(player, apiClient, deviceProfile, maxBitrate, item, startPosition, options.mediaSourceId, options.audioStreamIndex, options.subtitleStreamIndex).then(function (mediaSource) {
                        return createStreamInfo(apiClient, item.MediaType, item, mediaSource, startPosition);
                    });
                });
            });
        };

        self.getPlaybackMediaSources = function (item, options) {
            options = options || {};
            const startPosition = options.startPositionTicks || 0;
            const mediaType = options.mediaType || item.MediaType;
            // TODO: Remove the true forceLocalPlayer hack
            const player = getPlayer(item, options, true);
            const apiClient = connectionManager.getApiClient(item.ServerId);

            // Call this just to ensure the value is recorded, it is needed with getSavedMaxStreamingBitrate
            return apiClient.getEndpointInfo().then(function () {
                const maxBitrate = getSavedMaxStreamingBitrate(connectionManager.getApiClient(item.ServerId), mediaType);

                return player.getDeviceProfile(item).then(function (deviceProfile) {
                    return getPlaybackInfo(player, apiClient, item, deviceProfile, maxBitrate, startPosition, false, null, null, null, null).then(function (playbackInfoResult) {
                        return playbackInfoResult.MediaSources;
                    });
                });
            });
        };

        function createStreamInfo(apiClient, type, item, mediaSource, startPosition) {
            let mediaUrl;
            let contentType;
            let transcodingOffsetTicks = 0;
            const playerStartPositionTicks = startPosition;
            const liveStreamId = mediaSource.LiveStreamId;

            let playMethod = 'Transcode';

            const mediaSourceContainer = (mediaSource.Container || '').toLowerCase();
            let directOptions;

            if (type === 'Video' || type === 'Audio') {
                contentType = getMimeType(type.toLowerCase(), mediaSourceContainer);

                if (mediaSource.enableDirectPlay) {
                    mediaUrl = mediaSource.Path;

                    playMethod = 'DirectPlay';
                } else if (mediaSource.StreamUrl) {
                    // Only used for audio
                    playMethod = 'Transcode';
                    mediaUrl = mediaSource.StreamUrl;
                } else if (mediaSource.SupportsDirectStream) {
                    directOptions = {
                        Static: true,
                        mediaSourceId: mediaSource.Id,
                        deviceId: apiClient.deviceId(),
                        api_key: apiClient.accessToken()
                    };

                    if (mediaSource.ETag) {
                        directOptions.Tag = mediaSource.ETag;
                    }

                    if (mediaSource.LiveStreamId) {
                        directOptions.LiveStreamId = mediaSource.LiveStreamId;
                    }

                    const prefix = type === 'Video' ? 'Videos' : 'Audio';
                    mediaUrl = apiClient.getUrl(prefix + '/' + item.Id + '/stream.' + mediaSourceContainer, directOptions);

                    playMethod = 'DirectStream';
                } else if (mediaSource.SupportsTranscoding) {
                    mediaUrl = apiClient.getUrl(mediaSource.TranscodingUrl);

                    if (mediaSource.TranscodingSubProtocol === 'hls') {
                        contentType = 'application/x-mpegURL';
                    } else {
                        contentType = getMimeType(type.toLowerCase(), mediaSource.TranscodingContainer);

                        if (mediaUrl.toLowerCase().indexOf('copytimestamps=true') === -1) {
                            transcodingOffsetTicks = startPosition || 0;
                        }
                    }
                }
            } else {
                // All other media types
                mediaUrl = mediaSource.Path;
                playMethod = 'DirectPlay';
            }

            // Fallback (used for offline items)
            if (!mediaUrl && mediaSource.SupportsDirectPlay) {
                mediaUrl = mediaSource.Path;
                playMethod = 'DirectPlay';
            }

            const resultInfo = {
                url: mediaUrl,
                mimeType: contentType,
                transcodingOffsetTicks: transcodingOffsetTicks,
                playMethod: playMethod,
                playerStartPositionTicks: playerStartPositionTicks,
                item: item,
                mediaSource: mediaSource,
                textTracks: getTextTracks(apiClient, item, mediaSource),
                // TODO: Deprecate
                tracks: getTextTracks(apiClient, item, mediaSource),
                mediaType: type,
                liveStreamId: liveStreamId,
                playSessionId: getParam('playSessionId', mediaUrl),
                title: item.Name
            };

            const backdropUrl = backdropImageUrl(apiClient, item, {});
            if (backdropUrl) {
                resultInfo.backdropUrl = backdropUrl;
            }

            return resultInfo;
        }

        function getTextTracks(apiClient, item, mediaSource) {
            const subtitleStreams = mediaSource.MediaStreams.filter(function (s) {
                return s.Type === 'Subtitle';
            });

            const textStreams = subtitleStreams.filter(function (s) {
                return s.DeliveryMethod === 'External';
            });

            const tracks = [];

            for (let i = 0, length = textStreams.length; i < length; i++) {
                const textStream = textStreams[i];
                let textStreamUrl;

                if (itemHelper.isLocalItem(item)) {
                    textStreamUrl = textStream.Path;
                } else {
                    textStreamUrl = !textStream.IsExternalUrl ? apiClient.getUrl(textStream.DeliveryUrl) : textStream.DeliveryUrl;
                }

                tracks.push({
                    url: textStreamUrl,
                    language: (textStream.Language || 'und'),
                    isDefault: textStream.Index === mediaSource.DefaultSubtitleStreamIndex,
                    index: textStream.Index,
                    format: textStream.Codec
                });
            }

            return tracks;
        }

        function getPlaybackMediaSource(player, apiClient, deviceProfile, maxBitrate, item, startPosition, mediaSourceId, audioStreamIndex, subtitleStreamIndex) {
            return getPlaybackInfo(player, apiClient, item, deviceProfile, maxBitrate, startPosition, true, mediaSourceId, audioStreamIndex, subtitleStreamIndex, null).then(function (playbackInfoResult) {
                if (validatePlaybackInfoResult(self, playbackInfoResult)) {
                    return getOptimalMediaSource(apiClient, item, playbackInfoResult.MediaSources).then(function (mediaSource) {
                        if (mediaSource) {
                            if (mediaSource.RequiresOpening && !mediaSource.LiveStreamId) {
                                return getLiveStream(player, apiClient, item, playbackInfoResult.PlaySessionId, deviceProfile, maxBitrate, startPosition, mediaSource, null, null).then(function (openLiveStreamResult) {
                                    return supportsDirectPlay(apiClient, item, openLiveStreamResult.MediaSource).then(function (result) {
                                        openLiveStreamResult.MediaSource.enableDirectPlay = result;
                                        return openLiveStreamResult.MediaSource;
                                    });
                                });
                            } else {
                                return mediaSource;
                            }
                        } else {
                            showPlaybackInfoErrorMessage(self, 'NoCompatibleStream');
                            return Promise.reject();
                        }
                    });
                } else {
                    return Promise.reject();
                }
            });
        }

        function getPlayer(item, playOptions, forceLocalPlayers) {
            const serverItem = isServerItem(item);
            return getAutomaticPlayers(self, forceLocalPlayers).filter(function (p) {
                if (p.canPlayMediaType(item.MediaType)) {
                    if (serverItem) {
                        if (p.canPlayItem) {
                            return p.canPlayItem(item, playOptions);
                        }
                        return true;
                    } else if (item.Url && p.canPlayUrl) {
                        return p.canPlayUrl(item.Url);
                    }
                }

                return false;
            })[0];
        }

        self.setCurrentPlaylistItem = function (playlistItemId, player) {
            player = player || self._currentPlayer;
            if (player && !enableLocalPlaylistManagement(player)) {
                return player.setCurrentPlaylistItem(playlistItemId);
            }

            let newItem;
            let newItemIndex;
            const playlist = self._playQueueManager.getPlaylist();

            for (let i = 0, length = playlist.length; i < length; i++) {
                if (playlist[i].PlaylistItemId === playlistItemId) {
                    newItem = playlist[i];
                    newItemIndex = i;
                    break;
                }
            }

            if (newItem) {
                const newItemPlayOptions = newItem.playOptions || getDefaultPlayOptions();

                playInternal(newItem, newItemPlayOptions, function () {
                    setPlaylistState(newItem.PlaylistItemId, newItemIndex);
                });
            }
        };

        self.removeFromPlaylist = function (playlistItemIds, player) {
            if (!playlistItemIds) {
                throw new Error('Invalid playlistItemIds');
            }

            player = player || self._currentPlayer;
            if (player && !enableLocalPlaylistManagement(player)) {
                return player.removeFromPlaylist(playlistItemIds);
            }

            const removeResult = self._playQueueManager.removeFromPlaylist(playlistItemIds);

            if (removeResult.result === 'empty') {
                return self.stop(player);
            }

            const isCurrentIndex = removeResult.isCurrentIndex;

            events.trigger(player, 'playlistitemremove', [
                {
                    playlistItemIds: playlistItemIds
                }
            ]);

            if (isCurrentIndex) {
                return self.setCurrentPlaylistItem(self._playQueueManager.getPlaylist()[0].PlaylistItemId, player);
            }

            return Promise.resolve();
        };

        self.movePlaylistItem = function (playlistItemId, newIndex, player) {
            player = player || self._currentPlayer;
            if (player && !enableLocalPlaylistManagement(player)) {
                return player.movePlaylistItem(playlistItemId, newIndex);
            }

            const moveResult = self._playQueueManager.movePlaylistItem(playlistItemId, newIndex);

            if (moveResult.result === 'noop') {
                return;
            }

            events.trigger(player, 'playlistitemmove', [
                {
                    playlistItemId: moveResult.playlistItemId,
                    newIndex: moveResult.newIndex
                }
            ]);
        };

        self.getCurrentPlaylistIndex = function (player) {
            player = player || self._currentPlayer;
            if (player && !enableLocalPlaylistManagement(player)) {
                return player.getCurrentPlaylistIndex();
            }

            return self._playQueueManager.getCurrentPlaylistIndex();
        };

        self.getCurrentPlaylistItemId = function (player) {
            player = player || self._currentPlayer;
            if (player && !enableLocalPlaylistManagement(player)) {
                return player.getCurrentPlaylistItemId();
            }

            return self._playQueueManager.getCurrentPlaylistItemId();
        };

        self.channelUp = function (player) {
            player = player || self._currentPlayer;
            return self.nextTrack(player);
        };

        self.channelDown = function (player) {
            player = player || self._currentPlayer;
            return self.previousTrack(player);
        };

        self.nextTrack = function (player) {
            player = player || self._currentPlayer;
            if (player && !enableLocalPlaylistManagement(player)) {
                return player.nextTrack();
            }

            const newItemInfo = self._playQueueManager.getNextItemInfo();

            if (newItemInfo) {
                console.debug('playing next track');

                const newItemPlayOptions = newItemInfo.item.playOptions || getDefaultPlayOptions();

                playInternal(newItemInfo.item, newItemPlayOptions, function () {
                    setPlaylistState(newItemInfo.item.PlaylistItemId, newItemInfo.index);
                });
            }
        };

        self.previousTrack = function (player) {
            player = player || self._currentPlayer;
            if (player && !enableLocalPlaylistManagement(player)) {
                return player.previousTrack();
            }

            const newIndex = self.getCurrentPlaylistIndex(player) - 1;
            if (newIndex >= 0) {
                const playlist = self._playQueueManager.getPlaylist();
                const newItem = playlist[newIndex];

                if (newItem) {
                    const newItemPlayOptions = newItem.playOptions || getDefaultPlayOptions();
                    newItemPlayOptions.startPositionTicks = 0;

                    playInternal(newItem, newItemPlayOptions, function () {
                        setPlaylistState(newItem.PlaylistItemId, newIndex);
                    });
                }
            }
        };

        self.queue = function (options, player = this._currentPlayer) {
            queue(options, '', player);
        };

        self.queueNext = function (options, player = this._currentPlayer) {
            queue(options, 'next', player);
        };

        function queue(options, mode, player) {
            player = player || self._currentPlayer;

            if (!player) {
                return self.play(options);
            }

            if (options.items) {
                return translateItemsForPlayback(options.items, options).then(function (items) {
                    // TODO: Handle options.startIndex for photos
                    queueAll(items, mode, player);
                });
            } else {
                if (!options.serverId) {
                    throw new Error('serverId required!');
                }

                return getItemsForPlayback(options.serverId, {
                    Ids: options.ids.join(',')
                }).then(function (result) {
                    return translateItemsForPlayback(result.Items, options).then(function (items) {
                        // TODO: Handle options.startIndex for photos
                        queueAll(items, mode, player);
                    });
                });
            }
        }

        function queueAll(items, mode, player) {
            if (!items.length) {
                return;
            }

            if (!player.isLocalPlayer) {
                if (mode === 'next') {
                    player.queueNext({
                        items: items
                    });
                } else {
                    player.queue({
                        items: items
                    });
                }
                return;
            }

            const queueDirectToPlayer = player && !enableLocalPlaylistManagement(player);

            if (queueDirectToPlayer) {
                const apiClient = connectionManager.getApiClient(items[0].ServerId);

                player.getDeviceProfile(items[0]).then(function (profile) {
                    setStreamUrls(items, profile, self.getMaxStreamingBitrate(player), apiClient, 0).then(function () {
                        if (mode === 'next') {
                            player.queueNext(items);
                        } else {
                            player.queue(items);
                        }
                    });
                });

                return;
            }

            if (mode === 'next') {
                self._playQueueManager.queueNext(items);
            } else {
                self._playQueueManager.queue(items);
            }
            events.trigger(player, 'playlistitemadd');
        }

        function onPlayerProgressInterval() {
            const player = this;
            sendProgressUpdate(player, 'timeupdate');
        }

        function startPlaybackProgressTimer(player) {
            stopPlaybackProgressTimer(player);

            player._progressInterval = setInterval(onPlayerProgressInterval.bind(player), 10000);
        }

        function stopPlaybackProgressTimer(player) {
            if (player._progressInterval) {
                clearInterval(player._progressInterval);
                player._progressInterval = null;
            }
        }

        function onPlaybackStarted(player, playOptions, streamInfo, mediaSource) {
            if (!player) {
                throw new Error('player cannot be null');
            }

            setCurrentPlayerInternal(player);

            const playerData = getPlayerData(player);

            playerData.streamInfo = streamInfo;

            streamInfo.playbackStartTimeTicks = new Date().getTime() * 10000;

            if (mediaSource) {
                playerData.audioStreamIndex = mediaSource.DefaultAudioStreamIndex;
                playerData.subtitleStreamIndex = mediaSource.DefaultSubtitleStreamIndex;
            } else {
                playerData.audioStreamIndex = null;
                playerData.subtitleStreamIndex = null;
            }

            self._playNextAfterEnded = true;
            const isFirstItem = playOptions.isFirstItem;
            const fullscreen = playOptions.fullscreen;

            const state = self.getPlayerState(player, streamInfo.item, streamInfo.mediaSource);

            reportPlayback(self, state, player, true, state.NowPlayingItem.ServerId, 'reportPlaybackStart');

            state.IsFirstItem = isFirstItem;
            state.IsFullscreen = fullscreen;
            events.trigger(player, 'playbackstart', [state]);
            events.trigger(self, 'playbackstart', [player, state]);

            // only used internally as a safeguard to avoid reporting other events to the server before playback start
            streamInfo.started = true;

            startPlaybackProgressTimer(player);
        }

        function onPlaybackStartedFromSelfManagingPlayer(e, item, mediaSource) {
            const player = this;
            setCurrentPlayerInternal(player);

            const playOptions = item.playOptions || getDefaultPlayOptions();
            const isFirstItem = playOptions.isFirstItem;
            const fullscreen = playOptions.fullscreen;

            playOptions.isFirstItem = false;

            const playerData = getPlayerData(player);
            playerData.streamInfo = {};

            const streamInfo = playerData.streamInfo;
            streamInfo.playbackStartTimeTicks = new Date().getTime() * 10000;

            const state = self.getPlayerState(player, item, mediaSource);

            reportPlayback(self, state, player, true, state.NowPlayingItem.ServerId, 'reportPlaybackStart');

            state.IsFirstItem = isFirstItem;
            state.IsFullscreen = fullscreen;
            events.trigger(player, 'playbackstart', [state]);
            events.trigger(self, 'playbackstart', [player, state]);

            // only used internally as a safeguard to avoid reporting other events to the server before playback start
            streamInfo.started = true;

            startPlaybackProgressTimer(player);
        }

        function onPlaybackStoppedFromSelfManagingPlayer(e, playerStopInfo) {
            const player = this;

            stopPlaybackProgressTimer(player);
            const state = self.getPlayerState(player, playerStopInfo.item, playerStopInfo.mediaSource);

            const nextItem = playerStopInfo.nextItem;
            const nextMediaType = playerStopInfo.nextMediaType;

            const playbackStopInfo = {
                player: player,
                state: state,
                nextItem: (nextItem ? nextItem.item : null),
                nextMediaType: nextMediaType
            };

            state.NextMediaType = nextMediaType;

            const streamInfo = getPlayerData(player).streamInfo;

            // only used internally as a safeguard to avoid reporting other events to the server after playback stopped
            streamInfo.ended = true;

            if (isServerItem(playerStopInfo.item)) {
                state.PlayState.PositionTicks = (playerStopInfo.positionMs || 0) * 10000;

                reportPlayback(self, state, player, true, playerStopInfo.item.ServerId, 'reportPlaybackStopped');
            }

            state.NextItem = playbackStopInfo.nextItem;

            events.trigger(player, 'playbackstop', [state]);
            events.trigger(self, 'playbackstop', [playbackStopInfo]);

            const nextItemPlayOptions = nextItem ? (nextItem.item.playOptions || getDefaultPlayOptions()) : getDefaultPlayOptions();
            const newPlayer = nextItem ? getPlayer(nextItem.item, nextItemPlayOptions) : null;

            if (newPlayer !== player) {
                destroyPlayer(player);
                removeCurrentPlayer(player);
            }
        }

        function enablePlaybackRetryWithTranscoding(streamInfo, errorType, currentlyPreventsVideoStreamCopy, currentlyPreventsAudioStreamCopy) {
            // mediadecodeerror, medianotsupported, network, servererror
            if (streamInfo.mediaSource.SupportsTranscoding && (!currentlyPreventsVideoStreamCopy || !currentlyPreventsAudioStreamCopy)) {
                return true;
            }

            return false;
        }

        function onPlaybackError(e, error) {
            const player = this;
            error = error || {};

            // network
            // mediadecodeerror
            // medianotsupported
            const errorType = error.type;

            console.debug('playbackmanager playback error type: ' + (errorType || ''));

            const streamInfo = error.streamInfo || getPlayerData(player).streamInfo;

            if (streamInfo) {
                const currentlyPreventsVideoStreamCopy = streamInfo.url.toLowerCase().indexOf('allowvideostreamcopy=false') !== -1;
                const currentlyPreventsAudioStreamCopy = streamInfo.url.toLowerCase().indexOf('allowaudiostreamcopy=false') !== -1;

                // Auto switch to transcoding
                if (enablePlaybackRetryWithTranscoding(streamInfo, errorType, currentlyPreventsVideoStreamCopy, currentlyPreventsAudioStreamCopy)) {
                    const startTime = getCurrentTicks(player) || streamInfo.playerStartPositionTicks;

                    changeStream(player, startTime, {
                        // force transcoding
                        EnableDirectPlay: false,
                        EnableDirectStream: false,
                        AllowVideoStreamCopy: false,
                        AllowAudioStreamCopy: currentlyPreventsAudioStreamCopy || currentlyPreventsVideoStreamCopy ? false : null
                    });

                    return;
                }
            }

            const displayErrorCode = 'NoCompatibleStream';
            onPlaybackStopped.call(player, e, displayErrorCode);
        }

        function onPlaybackStopped(e, displayErrorCode) {
            const player = this;

            if (getPlayerData(player).isChangingStream) {
                return;
            }

            stopPlaybackProgressTimer(player);

            // User clicked stop or content ended
            const state = self.getPlayerState(player);
            const data = getPlayerData(player);
            const streamInfo = data.streamInfo;

            const nextItem = self._playNextAfterEnded ? self._playQueueManager.getNextItemInfo() : null;

            const nextMediaType = (nextItem ? nextItem.item.MediaType : null);

            const playbackStopInfo = {
                player: player,
                state: state,
                nextItem: (nextItem ? nextItem.item : null),
                nextMediaType: nextMediaType
            };

            state.NextMediaType = nextMediaType;

            if (isServerItem(streamInfo.item)) {
                if (player.supportsProgress === false && state.PlayState && !state.PlayState.PositionTicks) {
                    state.PlayState.PositionTicks = streamInfo.item.RunTimeTicks;
                }

                // only used internally as a safeguard to avoid reporting other events to the server after playback stopped
                streamInfo.ended = true;

                reportPlayback(self, state, player, true, streamInfo.item.ServerId, 'reportPlaybackStopped');
            }

            state.NextItem = playbackStopInfo.nextItem;

            if (!nextItem) {
                self._playQueueManager.reset();
            }

            events.trigger(player, 'playbackstop', [state]);
            events.trigger(self, 'playbackstop', [playbackStopInfo]);

            const nextItemPlayOptions = nextItem ? (nextItem.item.playOptions || getDefaultPlayOptions()) : getDefaultPlayOptions();
            const newPlayer = nextItem ? getPlayer(nextItem.item, nextItemPlayOptions) : null;

            if (newPlayer !== player) {
                destroyPlayer(player);
                removeCurrentPlayer(player);
            }

            if (displayErrorCode && typeof (displayErrorCode) === 'string') {
                showPlaybackInfoErrorMessage(self, displayErrorCode, nextItem);
            } else if (nextItem) {
                self.nextTrack();
            } else {
                // Nothing more to play - clear data
                data.streamInfo = null;
            }
        }

        function onPlaybackChanging(activePlayer, newPlayer, newItem) {
            const state = self.getPlayerState(activePlayer);

            const serverId = self.currentItem(activePlayer).ServerId;

            // User started playing something new while existing content is playing
            let promise;

            stopPlaybackProgressTimer(activePlayer);
            unbindStopped(activePlayer);

            if (activePlayer === newPlayer) {
                // If we're staying with the same player, stop it
                promise = activePlayer.stop(false);
            } else {
                // If we're switching players, tear down the current one
                promise = activePlayer.stop(true);
            }

            return promise.then(function () {
                bindStopped(activePlayer);

                if (enableLocalPlaylistManagement(activePlayer)) {
                    reportPlayback(self, state, activePlayer, true, serverId, 'reportPlaybackStopped');
                }

                events.trigger(self, 'playbackstop', [{
                    player: activePlayer,
                    state: state,
                    nextItem: newItem,
                    nextMediaType: newItem.MediaType
                }]);
            });
        }

        function bindStopped(player) {
            if (enableLocalPlaylistManagement(player)) {
                events.off(player, 'stopped', onPlaybackStopped);
                events.on(player, 'stopped', onPlaybackStopped);
            }
        }

        function onPlaybackTimeUpdate(e) {
            const player = this;
            sendProgressUpdate(player, 'timeupdate');
        }

        function onPlaybackPause(e) {
            const player = this;
            sendProgressUpdate(player, 'pause');
        }

        function onPlaybackUnpause(e) {
            const player = this;
            sendProgressUpdate(player, 'unpause');
        }

        function onPlaybackVolumeChange(e) {
            const player = this;
            sendProgressUpdate(player, 'volumechange');
        }

        function onRepeatModeChange(e) {
            const player = this;
            sendProgressUpdate(player, 'repeatmodechange');
        }

        function onShuffleQueueModeChange() {
            const player = this;
            sendProgressUpdate(player, 'shufflequeuemodechange');
        }

        function onPlaylistItemMove(e) {
            const player = this;
            sendProgressUpdate(player, 'playlistitemmove', true);
        }

        function onPlaylistItemRemove(e) {
            const player = this;
            sendProgressUpdate(player, 'playlistitemremove', true);
        }

        function onPlaylistItemAdd(e) {
            const player = this;
            sendProgressUpdate(player, 'playlistitemadd', true);
        }

        function unbindStopped(player) {
            events.off(player, 'stopped', onPlaybackStopped);
        }

        function initLegacyVolumeMethods(player) {
            player.getVolume = function () {
                return player.volume();
            };
            player.setVolume = function (val) {
                return player.volume(val);
            };
        }

        function initMediaPlayer(player) {
            players.push(player);
            players.sort(function (a, b) {
                return (a.priority || 0) - (b.priority || 0);
            });

            if (player.isLocalPlayer !== false) {
                player.isLocalPlayer = true;
            }

            player.currentState = {};

            if (!player.getVolume || !player.setVolume) {
                initLegacyVolumeMethods(player);
            }

            if (enableLocalPlaylistManagement(player)) {
                events.on(player, 'error', onPlaybackError);
                events.on(player, 'timeupdate', onPlaybackTimeUpdate);
                events.on(player, 'pause', onPlaybackPause);
                events.on(player, 'unpause', onPlaybackUnpause);
                events.on(player, 'volumechange', onPlaybackVolumeChange);
                events.on(player, 'repeatmodechange', onRepeatModeChange);
                events.on(player, 'shufflequeuemodechange', onShuffleQueueModeChange);
                events.on(player, 'playlistitemmove', onPlaylistItemMove);
                events.on(player, 'playlistitemremove', onPlaylistItemRemove);
                events.on(player, 'playlistitemadd', onPlaylistItemAdd);
            } else if (player.isLocalPlayer) {
                events.on(player, 'itemstarted', onPlaybackStartedFromSelfManagingPlayer);
                events.on(player, 'itemstopped', onPlaybackStoppedFromSelfManagingPlayer);
                events.on(player, 'timeupdate', onPlaybackTimeUpdate);
                events.on(player, 'pause', onPlaybackPause);
                events.on(player, 'unpause', onPlaybackUnpause);
                events.on(player, 'volumechange', onPlaybackVolumeChange);
                events.on(player, 'repeatmodechange', onRepeatModeChange);
                events.on(player, 'shufflequeuemodechange', onShuffleQueueModeChange);
                events.on(player, 'playlistitemmove', onPlaylistItemMove);
                events.on(player, 'playlistitemremove', onPlaylistItemRemove);
                events.on(player, 'playlistitemadd', onPlaylistItemAdd);
            }

            if (player.isLocalPlayer) {
                bindToFullscreenChange(player);
            }
            bindStopped(player);
        }

        events.on(pluginManager, 'registered', function (e, plugin) {
            if (plugin.type === 'mediaplayer') {
                initMediaPlayer(plugin);
            }
        });

        pluginManager.ofType('mediaplayer').map(initMediaPlayer);

        function sendProgressUpdate(player, progressEventName, reportPlaylist) {
            if (!player) {
                throw new Error('player cannot be null');
            }

            const state = self.getPlayerState(player);

            if (state.NowPlayingItem) {
                const serverId = state.NowPlayingItem.ServerId;

                const streamInfo = getPlayerData(player).streamInfo;

                if (streamInfo && streamInfo.started && !streamInfo.ended) {
                    reportPlayback(self, state, player, reportPlaylist, serverId, 'reportPlaybackProgress', progressEventName);
                }

                if (streamInfo && streamInfo.liveStreamId) {
                    if (new Date().getTime() - (streamInfo.lastMediaInfoQuery || 0) >= 600000) {
                        getLiveStreamMediaInfo(player, streamInfo, self.currentMediaSource(player), streamInfo.liveStreamId, serverId);
                    }
                }
            }
        }

        function getLiveStreamMediaInfo(player, streamInfo, mediaSource, liveStreamId, serverId) {
            console.debug('getLiveStreamMediaInfo');

            streamInfo.lastMediaInfoQuery = new Date().getTime();

            const apiClient = connectionManager.getApiClient(serverId);

            if (!apiClient.isMinServerVersion('3.2.70.7')) {
                return;
            }

            connectionManager.getApiClient(serverId).getLiveStreamMediaInfo(liveStreamId).then(function (info) {
                mediaSource.MediaStreams = info.MediaStreams;
                events.trigger(player, 'mediastreamschange');
            }, function () {
            });
        }

        self.onAppClose = function () {
            const player = this._currentPlayer;

            // Try to report playback stopped before the app closes
            if (player && this.isPlaying(player)) {
                this._playNextAfterEnded = false;
                onPlaybackStopped.call(player);
            }
        };

        self.playbackStartTime = function (player = this._currentPlayer) {
            if (player && !enableLocalPlaylistManagement(player) && !player.isLocalPlayer) {
                return player.playbackStartTime();
            }

            const streamInfo = getPlayerData(player).streamInfo;
            return streamInfo ? streamInfo.playbackStartTimeTicks : null;
        };

        if (apphost.supports('remotecontrol')) {
<<<<<<< HEAD

            require(['serverNotifications'], function (serverNotifications) {
                serverNotifications = serverNotifications.default || serverNotifications;
=======
            import('serverNotifications').then(({ default: serverNotifications }) => {
>>>>>>> e2aff662
                events.on(serverNotifications, 'ServerShuttingDown', self.setDefaultPlayerActive.bind(self));
                events.on(serverNotifications, 'ServerRestarting', self.setDefaultPlayerActive.bind(self));
            });
        }
    }

    getCurrentPlayer() {
        return this._currentPlayer;
    }

    currentTime(player = this._currentPlayer) {
        if (player && !enableLocalPlaylistManagement(player) && !player.isLocalPlayer) {
            return player.currentTime();
        }

        return this.getCurrentTicks(player);
    }

    nextItem(player = this._currentPlayer) {
        if (player && !enableLocalPlaylistManagement(player)) {
            return player.nextItem();
        }

        const nextItem = this._playQueueManager.getNextItemInfo();

        if (!nextItem || !nextItem.item) {
            return Promise.reject();
        }

        const apiClient = connectionManager.getApiClient(nextItem.item.ServerId);
        return apiClient.getItem(apiClient.getCurrentUserId(), nextItem.item.Id);
    }

    canQueue(item) {
        if (item.Type === 'MusicAlbum' || item.Type === 'MusicArtist' || item.Type === 'MusicGenre') {
            return this.canQueueMediaType('Audio');
        }
        return this.canQueueMediaType(item.MediaType);
    }

    canQueueMediaType(mediaType) {
        if (this._currentPlayer) {
            return this._currentPlayer.canPlayMediaType(mediaType);
        }

        return false;
    }

    isMuted(player = this._currentPlayer) {
        if (player) {
            return player.isMuted();
        }

        return false;
    }

    setMute(mute, player = this._currentPlayer) {
        if (player) {
            player.setMute(mute);
        }
    }

    toggleMute(mute, player = this._currentPlayer) {
        if (player) {
            if (player.toggleMute) {
                player.toggleMute();
            } else {
                player.setMute(!player.isMuted());
            }
        }
    }

    toggleDisplayMirroring() {
        this.enableDisplayMirroring(!this.enableDisplayMirroring());
    }

    enableDisplayMirroring(enabled) {
        if (enabled != null) {
            const val = enabled ? '1' : '0';
            appSettings.set('displaymirror', val);
            return;
        }

        return (appSettings.get('displaymirror') || '') !== '0';
    }

    nextChapter(player = this._currentPlayer) {
        const item = this.currentItem(player);

        const ticks = this.getCurrentTicks(player);

        const nextChapter = (item.Chapters || []).filter(function (i) {
            return i.StartPositionTicks > ticks;
        })[0];

        if (nextChapter) {
            this.seek(nextChapter.StartPositionTicks, player);
        } else {
            this.nextTrack(player);
        }
    }

    previousChapter(player = this._currentPlayer) {
        const item = this.currentItem(player);

        let ticks = this.getCurrentTicks(player);

        // Go back 10 seconds
        ticks -= 100000000;

        // If there's no previous track, then at least rewind to beginning
        if (this.getCurrentPlaylistIndex(player) === 0) {
            ticks = Math.max(ticks, 0);
        }

        const previousChapters = (item.Chapters || []).filter(function (i) {
            return i.StartPositionTicks <= ticks;
        });

        if (previousChapters.length) {
            this.seek(previousChapters[previousChapters.length - 1].StartPositionTicks, player);
        } else {
            this.previousTrack(player);
        }
    }

    fastForward(player = this._currentPlayer) {
        if (player.fastForward != null) {
            player.fastForward(userSettings.skipForwardLength());
            return;
        }

        // Go back 15 seconds
        const offsetTicks = userSettings.skipForwardLength() * 10000;

        this.seekRelative(offsetTicks, player);
    }

    rewind(player = this._currentPlayer) {
        if (player.rewind != null) {
            player.rewind(userSettings.skipBackLength());
            return;
        }

        // Go back 15 seconds
        const offsetTicks = 0 - (userSettings.skipBackLength() * 10000);

        this.seekRelative(offsetTicks, player);
    }

    seekPercent(percent, player = this._currentPlayer) {
        let ticks = this.duration(player) || 0;

        percent /= 100;
        ticks *= percent;
        this.seek(parseInt(ticks), player);
    }

    seekMs(ms, player = this._currentPlayer) {
        const ticks = ms * 10000;
        this.seek(ticks, player);
    }

    playTrailers(item) {
        const player = this._currentPlayer;

        if (player && player.playTrailers) {
            return player.playTrailers(item);
        }

        const apiClient = connectionManager.getApiClient(item.ServerId);

        const instance = this;

        if (item.LocalTrailerCount) {
            return apiClient.getLocalTrailers(apiClient.getCurrentUserId(), item.Id).then(function (result) {
                return instance.play({
                    items: result
                });
            });
        } else {
            const remoteTrailers = item.RemoteTrailers || [];

            if (!remoteTrailers.length) {
                return Promise.reject();
            }

            return this.play({
                items: remoteTrailers.map(function (t) {
                    return {
                        Name: t.Name || (item.Name + ' Trailer'),
                        Url: t.Url,
                        MediaType: 'Video',
                        Type: 'Trailer',
                        ServerId: apiClient.serverId()
                    };
                })
            });
        }
    }

    getSubtitleUrl(textStream, serverId) {
        const apiClient = connectionManager.getApiClient(serverId);

        return !textStream.IsExternalUrl ? apiClient.getUrl(textStream.DeliveryUrl) : textStream.DeliveryUrl;
    }

    stop(player) {
        player = player || this._currentPlayer;
        if (player) {
            if (enableLocalPlaylistManagement(player)) {
                this._playNextAfterEnded = false;
            }

            // TODO: remove second param
            return player.stop(true, true);
        }

        return Promise.resolve();
    }

    getBufferedRanges(player = this._currentPlayer) {
        if (player) {
            if (player.getBufferedRanges) {
                return player.getBufferedRanges();
            }
        }

        return [];
    }

    playPause(player = this._currentPlayer) {
        if (player) {
            if (player.playPause) {
                return player.playPause();
            }

            if (player.paused()) {
                return this.unpause(player);
            } else {
                return this.pause(player);
            }
        }
    }

    paused(player = this._currentPlayer) {
        if (player) {
            return player.paused();
        }
    }

    pause(player = this._currentPlayer) {
        if (player) {
            player.pause();
        }
    }

    unpause(player = this._currentPlayer) {
        if (player) {
            player.unpause();
        }
    }

    setPlaybackRate(value, player = this._currentPlayer) {
        if (player && player.setPlaybackRate) {
            player.setPlaybackRate(value);
        }
    }

    getPlaybackRate(player = this._currentPlayer) {
        if (player && player.getPlaybackRate) {
            return player.getPlaybackRate();
        }

        return null;
    }

    instantMix(item, player = this._currentPlayer) {
        if (player && player.instantMix) {
            return player.instantMix(item);
        }

        const apiClient = connectionManager.getApiClient(item.ServerId);

        const options = {};
        options.UserId = apiClient.getCurrentUserId();
        options.Limit = 200;

        const instance = this;

        apiClient.getInstantMixFromItem(item.Id, options).then(function (result) {
            instance.play({
                items: result.Items
            });
        });
    }

    shuffle(shuffleItem, player = this._currentPlayer) {
        if (player && player.shuffle) {
            return player.shuffle(shuffleItem);
        }

        return this.play({ items: [shuffleItem], shuffle: true });
    }

    audioTracks(player = this._currentPlayer) {
        if (player.audioTracks) {
            const result = player.audioTracks();
            if (result) {
                return result;
            }
        }

        const mediaSource = this.currentMediaSource(player);

        const mediaStreams = (mediaSource || {}).MediaStreams || [];
        return mediaStreams.filter(function (s) {
            return s.Type === 'Audio';
        });
    }

    subtitleTracks(player = this._currentPlayer) {
        if (player.subtitleTracks) {
            const result = player.subtitleTracks();
            if (result) {
                return result;
            }
        }

        const mediaSource = this.currentMediaSource(player);

        const mediaStreams = (mediaSource || {}).MediaStreams || [];
        return mediaStreams.filter(function (s) {
            return s.Type === 'Subtitle';
        });
    }

    getSupportedCommands(player) {
        player = player || this._currentPlayer || { isLocalPlayer: true };

        if (player.isLocalPlayer) {
            const list = [
                'GoHome',
                'GoToSettings',
                'VolumeUp',
                'VolumeDown',
                'Mute',
                'Unmute',
                'ToggleMute',
                'SetVolume',
                'SetAudioStreamIndex',
                'SetSubtitleStreamIndex',
                'SetMaxStreamingBitrate',
                'DisplayContent',
                'GoToSearch',
                'DisplayMessage',
                'SetRepeatMode',
                'SetShuffleQueue',
                'PlayMediaSource',
                'PlayTrailers'
            ];

            if (apphost.supports('fullscreenchange')) {
                list.push('ToggleFullscreen');
            }

            if (player.supports) {
                if (player.supports('PictureInPicture')) {
                    list.push('PictureInPicture');
                }
                if (player.supports('AirPlay')) {
                    list.push('AirPlay');
                }
                if (player.supports('SetBrightness')) {
                    list.push('SetBrightness');
                }
                if (player.supports('SetAspectRatio')) {
                    list.push('SetAspectRatio');
                }
                if (player.supports('PlaybackRate')) {
                    list.push('PlaybackRate');
                }
            }

            return list;
        }

        const info = this.getPlayerInfo();
        return info ? info.supportedCommands : [];
    }

    setRepeatMode(value, player = this._currentPlayer) {
        if (player && !enableLocalPlaylistManagement(player)) {
            return player.setRepeatMode(value);
        }

        this._playQueueManager.setRepeatMode(value);
        events.trigger(player, 'repeatmodechange');
    }

    getRepeatMode(player = this._currentPlayer) {
        if (player && !enableLocalPlaylistManagement(player)) {
            return player.getRepeatMode();
        }

        return this._playQueueManager.getRepeatMode();
    }

    setQueueShuffleMode(value, player = this._currentPlayer) {
        if (player && !enableLocalPlaylistManagement(player)) {
            return player.setQueueShuffleMode(value);
        }

        this._playQueueManager.setShuffleMode(value);
        events.trigger(player, 'shufflequeuemodechange');
    }

    getQueueShuffleMode(player = this._currentPlayer) {
        if (player && !enableLocalPlaylistManagement(player)) {
            return player.getQueueShuffleMode();
        }

        return this._playQueueManager.getShuffleMode();
    }

    toggleQueueShuffleMode(player = this._currentPlayer) {
        let currentvalue;
        if (player && !enableLocalPlaylistManagement(player)) {
            currentvalue = player.getQueueShuffleMode();
            switch (currentvalue) {
                case 'Shuffle':
                    player.setQueueShuffleMode('Sorted');
                    break;
                case 'Sorted':
                    player.setQueueShuffleMode('Shuffle');
                    break;
                default:
                    throw new TypeError('current value for shufflequeue is invalid');
            }
        } else {
            this._playQueueManager.toggleShuffleMode();
        }
        events.trigger(player, 'shufflequeuemodechange');
    }

    clearQueue(clearCurrentItem = false, player = this._currentPlayer) {
        if (player && !enableLocalPlaylistManagement(player)) {
            return player.clearQueue(clearCurrentItem);
        }

        this._playQueueManager.clearPlaylist(clearCurrentItem);
        events.trigger(player, 'playlistitemremove');
    }

    trySetActiveDeviceName(name) {
        name = normalizeName(name);

        const instance = this;
        instance.getTargets().then(function (result) {
            const target = result.filter(function (p) {
                return normalizeName(p.name) === name;
            })[0];

            if (target) {
                instance.trySetActivePlayer(target.playerName, target);
            }
        });
    }

    displayContent(options, player = this._currentPlayer) {
        if (player && player.displayContent) {
            player.displayContent(options);
        }
    }

    beginPlayerUpdates(player) {
        if (player.beginPlayerUpdates) {
            player.beginPlayerUpdates();
        }
    }

    endPlayerUpdates(player) {
        if (player.endPlayerUpdates) {
            player.endPlayerUpdates();
        }
    }

    setDefaultPlayerActive() {
        this.setActivePlayer('localplayer');
    }

    removeActivePlayer(name) {
        const playerInfo = this.getPlayerInfo();
        if (playerInfo) {
            if (playerInfo.name === name) {
                this.setDefaultPlayerActive();
            }
        }
    }

    removeActiveTarget(id) {
        const playerInfo = this.getPlayerInfo();
        if (playerInfo) {
            if (playerInfo.id === id) {
                this.setDefaultPlayerActive();
            }
        }
    }

    sendCommand(cmd, player) {
        console.debug('MediaController received command: ' + cmd.Name);
        switch (cmd.Name) {
            case 'SetRepeatMode':
                this.setRepeatMode(cmd.Arguments.RepeatMode, player);
                break;
            case 'SetShuffleQueue':
                this.setQueueShuffleMode(cmd.Arguments.ShuffleMode, player);
                break;
            case 'VolumeUp':
                this.volumeUp(player);
                break;
            case 'VolumeDown':
                this.volumeDown(player);
                break;
            case 'Mute':
                this.setMute(true, player);
                break;
            case 'Unmute':
                this.setMute(false, player);
                break;
            case 'ToggleMute':
                this.toggleMute(player);
                break;
            case 'SetVolume':
                this.setVolume(cmd.Arguments.Volume, player);
                break;
            case 'SetAspectRatio':
                this.setAspectRatio(cmd.Arguments.AspectRatio, player);
                break;
            case 'SetBrightness':
                this.setBrightness(cmd.Arguments.Brightness, player);
                break;
            case 'SetAudioStreamIndex':
                this.setAudioStreamIndex(parseInt(cmd.Arguments.Index), player);
                break;
            case 'SetSubtitleStreamIndex':
                this.setSubtitleStreamIndex(parseInt(cmd.Arguments.Index), player);
                break;
            case 'SetMaxStreamingBitrate':
                this.setMaxStreamingBitrate(parseInt(cmd.Arguments.Bitrate), player);
                break;
            case 'ToggleFullscreen':
                this.toggleFullscreen(player);
                break;
            default:
                if (player.sendCommand) {
                    player.sendCommand(cmd);
                }
                break;
        }
    }
}

export default new PlaybackManager();<|MERGE_RESOLUTION|>--- conflicted
+++ resolved
@@ -3157,13 +3157,7 @@
         };
 
         if (apphost.supports('remotecontrol')) {
-<<<<<<< HEAD
-
-            require(['serverNotifications'], function (serverNotifications) {
-                serverNotifications = serverNotifications.default || serverNotifications;
-=======
             import('serverNotifications').then(({ default: serverNotifications }) => {
->>>>>>> e2aff662
                 events.on(serverNotifications, 'ServerShuttingDown', self.setDefaultPlayerActive.bind(self));
                 events.on(serverNotifications, 'ServerRestarting', self.setDefaultPlayerActive.bind(self));
             });
