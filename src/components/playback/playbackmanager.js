--- conflicted
+++ resolved
@@ -2048,14 +2048,8 @@
         self.getCurrentTicks = getCurrentTicks;
 
         function playOther(items, options, user) {
-<<<<<<< HEAD
-
-            var playStartIndex = options.startIndex || 0;
-            var player = getPlayer(items[playStartIndex], options);
-=======
             const playStartIndex = options.startIndex || 0;
             const player = getPlayer(items[playStartIndex], options);
->>>>>>> c88bf99c
 
             loading.hide();
 
@@ -2081,10 +2075,6 @@
             }
 
             if (firstItem.MediaType === 'Photo' || firstItem.MediaType === 'Book') {
-<<<<<<< HEAD
-
-=======
->>>>>>> c88bf99c
                 return playOther(items, options, user);
             }
 
