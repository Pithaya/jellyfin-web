--- conflicted
+++ resolved
@@ -2,39 +2,13 @@
 import playbackManager from 'playbackManager';
 
 function transferPlayback(oldPlayer, newPlayer) {
-<<<<<<< HEAD
-
-    var state = playbackManager.getPlayerState(oldPlayer);
-
-    var item = state.NowPlayingItem;
-
-=======
     const state = playbackManager.getPlayerState(oldPlayer);
     const item = state.NowPlayingItem;
 
->>>>>>> b58af643
     if (!item) {
         return;
     }
 
-<<<<<<< HEAD
-    var playState = state.PlayState || {};
-    var resumePositionTicks = playState.PositionTicks || 0;
-
-    playbackManager.stop(oldPlayer).then(function () {
-
-        playbackManager.play({
-            ids: [item.Id],
-            serverId: item.ServerId,
-            startPositionTicks: resumePositionTicks
-
-        }, newPlayer);
-    });
-}
-
-events.on(playbackManager, 'playerchange', function (e, newPlayer, newTarget, oldPlayer) {
-
-=======
     playbackManager.getPlaylist(oldPlayer).then(playlist => {
         const playlistIds = playlist.map(x => x.Id);
         const playState = state.PlayState || {};
@@ -53,7 +27,6 @@
 }
 
 events.on(playbackManager, 'playerchange', (e, newPlayer, newTarget, oldPlayer) => {
->>>>>>> b58af643
     if (!oldPlayer || !newPlayer) {
         return;
     }
