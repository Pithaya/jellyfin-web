<<<<<<< HEAD
define(['require', 'dom', 'focusManager', 'dialogHelper', 'loading', 'apphost', 'inputManager', 'layoutManager', 'connectionManager', 'appRouter', 'globalize', 'userSettings', 'emby-checkbox', 'emby-input', 'paper-icon-button-light', 'emby-select', 'material-icons', 'css!./../formdialog', 'emby-button', 'flexStyles'], function (require, dom, focusManager, dialogHelper, loading, appHost, inputManager, layoutManager, connectionManager, appRouter, globalize, userSettings) {
    'use strict';

    focusManager = focusManager.default || focusManager;
    appRouter = appRouter.default || appRouter;
    layoutManager = layoutManager.default || layoutManager;

    function onSubmit(e) {
        e.preventDefault();
        return false;
=======
import dom from 'dom';
import focusManager from 'focusManager';
import dialogHelper from 'dialogHelper';
import inputManager from 'inputManager';
import layoutManager from 'layoutManager';
import connectionManager from 'connectionManager';
import globalize from 'globalize';
import * as userSettings from 'userSettings';
import 'emby-checkbox';
import 'emby-input';
import 'paper-icon-button-light';
import 'emby-select';
import 'material-icons';
import 'css!./../formdialog';
import 'emby-button';
import 'flexStyles';

function onSubmit(e) {
    e.preventDefault();
    return false;
}
function renderOptions(context, selector, cssClass, items, isCheckedFn) {
    var elem = context.querySelector(selector);

    if (items.length) {
        elem.classList.remove('hide');
    } else {
        elem.classList.add('hide');
>>>>>>> 74136e36
    }

    var html = '';

    html += items.map(function (filter) {
        var itemHtml = '';

        var checkedHtml = isCheckedFn(filter) ? ' checked' : '';
        itemHtml += '<label>';
        itemHtml += '<input is="emby-checkbox" type="checkbox"' + checkedHtml + ' data-filter="' + filter.Id + '" class="' + cssClass + '"/>';
        itemHtml += '<span>' + filter.Name + '</span>';
        itemHtml += '</label>';

        return itemHtml;
    }).join('');

    elem.querySelector('.filterOptions').innerHTML = html;
}

function renderDynamicFilters(context, result, options) {
    renderOptions(context, '.genreFilters', 'chkGenreFilter', result.Genres, function (i) {
        // Switching from | to ,
        var delimeter = (options.settings.GenreIds || '').indexOf('|') === -1 ? ',' : '|';
        return (delimeter + (options.settings.GenreIds || '') + delimeter).indexOf(delimeter + i.Id + delimeter) !== -1;
    });
}

function setBasicFilter(context, key, elem) {
    var value = elem.checked;
    value = value ? value : null;
    userSettings.setFilter(key, value);
}
function moveCheckboxFocus(elem, offset) {
    var parent = dom.parentWithClass(elem, 'checkboxList-verticalwrap');
    var elems = focusManager.getFocusableElements(parent);

    var index = -1;
    for (let i = 0, length = elems.length; i < length; i++) {
        if (elems[i] === elem) {
            index = i;
            break;
        }
    }

    index += offset;

    index = Math.min(elems.length - 1, index);
    index = Math.max(0, index);

    var newElem = elems[index];
    if (newElem) {
        focusManager.focus(newElem);
    }
}
function centerFocus(elem, horiz, on) {
    import('scrollHelper').then(({ default: scrollHelper }) => {
        var fn = on ? 'on' : 'off';
        scrollHelper.centerFocus[fn](elem, horiz);
    });
}
function onInputCommand(e) {
    switch (e.detail.command) {
        case 'left':
            moveCheckboxFocus(e.target, -1);
            e.preventDefault();
            break;
        case 'right':
            moveCheckboxFocus(e.target, 1);
            e.preventDefault();
            break;
        default:
            break;
    }
}
function saveValues(context, settings, settingsKey) {
    var elems = context.querySelectorAll('.simpleFilter');
    for (let i = 0, length = elems.length; i < length; i++) {
        if (elems[i].tagName === 'INPUT') {
            setBasicFilter(context, settingsKey + '-filter-' + elems[i].getAttribute('data-settingname'), elems[i]);
        } else {
            setBasicFilter(context, settingsKey + '-filter-' + elems[i].getAttribute('data-settingname'), elems[i].querySelector('input'));
        }
    }

    // Video type
    var videoTypes = [];
    elems = context.querySelectorAll('.chkVideoTypeFilter');

    for (let i = 0, length = elems.length; i < length; i++) {
        if (elems[i].checked) {
            videoTypes.push(elems[i].getAttribute('data-filter'));
        }
    }
    userSettings.setFilter(settingsKey + '-filter-VideoTypes', videoTypes.join(','));

    // Series status
    var seriesStatuses = [];
    elems = context.querySelectorAll('.chkSeriesStatus');

    for (let i = 0, length = elems.length; i < length; i++) {
        if (elems[i].checked) {
            seriesStatuses.push(elems[i].getAttribute('data-filter'));
        }
    }

    // Genres
    var genres = [];
    elems = context.querySelectorAll('.chkGenreFilter');

    for (let i = 0, length = elems.length; i < length; i++) {
        if (elems[i].checked) {
            genres.push(elems[i].getAttribute('data-filter'));
        }
    }
    userSettings.setFilter(settingsKey + '-filter-GenreIds', genres.join(','));
}
function bindCheckboxInput(context, on) {
    var elems = context.querySelectorAll('.checkboxList-verticalwrap');
    for (let i = 0, length = elems.length; i < length; i++) {
        if (on) {
            inputManager.on(elems[i], onInputCommand);
        } else {
            inputManager.off(elems[i], onInputCommand);
        }
    }
}
function initEditor(context, settings) {
    context.querySelector('form').addEventListener('submit', onSubmit);

    var elems = context.querySelectorAll('.simpleFilter');
    var i;
    var length;

    for (i = 0, length = elems.length; i < length; i++) {
        if (elems[i].tagName === 'INPUT') {
            elems[i].checked = settings[elems[i].getAttribute('data-settingname')] || false;
        } else {
            elems[i].querySelector('input').checked = settings[elems[i].getAttribute('data-settingname')] || false;
        }
    }

    var videoTypes = settings.VideoTypes ? settings.VideoTypes.split(',') : [];
    elems = context.querySelectorAll('.chkVideoTypeFilter');

    for (i = 0, length = elems.length; i < length; i++) {
        elems[i].checked = videoTypes.indexOf(elems[i].getAttribute('data-filter')) !== -1;
    }

    var seriesStatuses = settings.SeriesStatus ? settings.SeriesStatus.split(',') : [];
    elems = context.querySelectorAll('.chkSeriesStatus');

    for (i = 0, length = elems.length; i < length; i++) {
        elems[i].checked = seriesStatuses.indexOf(elems[i].getAttribute('data-filter')) !== -1;
    }

    if (context.querySelector('.basicFilterSection .viewSetting:not(.hide)')) {
        context.querySelector('.basicFilterSection').classList.remove('hide');
    } else {
        context.querySelector('.basicFilterSection').classList.add('hide');
    }

    if (context.querySelector('.featureSection .viewSetting:not(.hide)')) {
        context.querySelector('.featureSection').classList.remove('hide');
    } else {
        context.querySelector('.featureSection').classList.add('hide');
    }
}
function loadDynamicFilters(context, options) {
    var apiClient = connectionManager.getApiClient(options.serverId);

    var filterMenuOptions = Object.assign(options.filterMenuOptions, {

        UserId: apiClient.getCurrentUserId(),
        ParentId: options.parentId,
        IncludeItemTypes: options.itemTypes.join(',')
    });

    apiClient.getFilters(filterMenuOptions).then((result) => {
        renderDynamicFilters(context, result, options);
    });
}
class FilterMenu {
    show(options) {
        return new Promise( (resolve, reject) => {
            import('text!./filtermenu.template.html').then(({ default: template }) => {
                var dialogOptions = {
                    removeOnClose: true,
                    scrollY: false
                };
                if (layoutManager.tv) {
                    dialogOptions.size = 'fullscreen';
                } else {
                    dialogOptions.size = 'small';
                }

                var dlg = dialogHelper.createDialog(dialogOptions);

                dlg.classList.add('formDialog');

                var html = '';

                html += '<div class="formDialogHeader">';
                html += '<button is="paper-icon-button-light" class="btnCancel hide-mouse-idle-tv" tabindex="-1"><span class="material-icons arrow_back"></span></button>';
                html += '<h3 class="formDialogHeaderTitle">${Filters}</h3>';

                html += '</div>';

                html += template;

                dlg.innerHTML = globalize.translateHtml(html, 'core');

                var settingElements = dlg.querySelectorAll('.viewSetting');
                for (let i = 0, length = settingElements.length; i < length; i++) {
                    if (options.visibleSettings.indexOf(settingElements[i].getAttribute('data-settingname')) === -1) {
                        settingElements[i].classList.add('hide');
                    } else {
                        settingElements[i].classList.remove('hide');
                    }
                }

                initEditor(dlg, options.settings);
                loadDynamicFilters(dlg, options);

                bindCheckboxInput(dlg, true);
                dlg.querySelector('.btnCancel').addEventListener('click', function () {
                    dialogHelper.close(dlg);
                });

                if (layoutManager.tv) {
                    centerFocus(dlg.querySelector('.formDialogContent'), false, true);
                }

                var submitted;

                dlg.querySelector('form').addEventListener('change', function () {
                    submitted = true;
                }, true);

                dialogHelper.open(dlg).then( function() {
                    bindCheckboxInput(dlg, false);

                    if (layoutManager.tv) {
                        centerFocus(dlg.querySelector('.formDialogContent'), false, false);
                    }

                    if (submitted) {
                        //if (!options.onChange) {
                        saveValues(dlg, options.settings, options.settingsKey);
                        return resolve();
                        //}
                    }
                    return resolve();
                });
            });
        });
    }
}

export default FilterMenu;<|MERGE_RESOLUTION|>--- conflicted
+++ resolved
@@ -1,15 +1,3 @@
-<<<<<<< HEAD
-define(['require', 'dom', 'focusManager', 'dialogHelper', 'loading', 'apphost', 'inputManager', 'layoutManager', 'connectionManager', 'appRouter', 'globalize', 'userSettings', 'emby-checkbox', 'emby-input', 'paper-icon-button-light', 'emby-select', 'material-icons', 'css!./../formdialog', 'emby-button', 'flexStyles'], function (require, dom, focusManager, dialogHelper, loading, appHost, inputManager, layoutManager, connectionManager, appRouter, globalize, userSettings) {
-    'use strict';
-
-    focusManager = focusManager.default || focusManager;
-    appRouter = appRouter.default || appRouter;
-    layoutManager = layoutManager.default || layoutManager;
-
-    function onSubmit(e) {
-        e.preventDefault();
-        return false;
-=======
 import dom from 'dom';
 import focusManager from 'focusManager';
 import dialogHelper from 'dialogHelper';
@@ -38,7 +26,6 @@
         elem.classList.remove('hide');
     } else {
         elem.classList.add('hide');
->>>>>>> 74136e36
     }
 
     var html = '';
