--- conflicted
+++ resolved
@@ -6,11 +6,8 @@
     'use strict';
 
     browser = browser.default || browser;
-<<<<<<< HEAD
     layoutManager = layoutManager.default || layoutManager;
-=======
     focusManager = focusManager.default || focusManager;
->>>>>>> f8112684
 
     /**
      * Name of transition event.
