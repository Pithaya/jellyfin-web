--- conflicted
+++ resolved
@@ -2,11 +2,8 @@
     'use strict';
 
     loading = loading.default || loading;
-<<<<<<< HEAD
     layoutManager = layoutManager.default || layoutManager;
-=======
     focusManager = focusManager.default || focusManager;
->>>>>>> f8112684
 
     var currentItem;
     var hasChanges;
