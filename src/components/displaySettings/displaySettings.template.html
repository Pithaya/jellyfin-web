<form style="margin: 0 auto;">

    <h2 class="sectionTitle">
        ${Display}
    </h2>

    <div class="selectContainer languageSection hide">
        <select id="selectLanguage" is="emby-select" label="${LabelDisplayLanguage}">
            <option value="">${Auto}</option>
            <option value="ar">Arabic</option>
            <option value="be-BY">Belarusian (Belarus)</option>
            <option value="bg-BG">Bulgarian (Bulgaria)</option>
            <option value="ca">Catalan</option>
            <option value="zh-CN">Chinese Simplified</option>
            <option value="zh-TW">Chinese Traditional</option>
            <option value="zh-HK">Chinese Traditional (Hong Kong)</option>
            <option value="hr">Croatian</option>
            <option value="cs">Czech</option>
            <option value="da">Danish</option>
            <option value="nl">Dutch</option>
            <option value="en-GB">English (United Kingdom)</option>
            <option value="en-US">English (United States)</option>
            <option value="fi">Finnish</option>
            <option value="fr">French</option>
            <option value="fr-CA">French (Canada)</option>
            <option value="de">German</option>
            <option value="el">Greek</option>
            <option value="he">Hebrew</option>
            <option value="hi-IN">Hindi (India)</option>
            <option value="hu">Hungarian</option>
            <option value="id">Indonesian</option>
            <option value="it">Italian</option>
            <option value="ja">Japanese</option>
            <option value="kk">Kazakh</option>
            <option value="ko">Korean</option>
            <option value="lt-LT">Lithuanian</option>
            <option value="ms">Malay</option>
            <option value="nb">Norwegian Bokmål</option>
            <option value="fa">Persian</option>
            <option value="pl">Polish</option>
            <option value="pt-BR">Portuguese (Brazil)</option>
            <option value="pt-PT">Portuguese (Portugal)</option>
            <option value="ro">Romanian</option>
            <option value="ru">Russian</option>
            <option value="sk">Slovak</option>
            <option value="sl-SI">Slovenian (Slovenia)</option>
            <option value="es">Spanish</option>
            <option value="es-419">Spanish (Latin America)</option>
            <option value="es-MX">Spanish (Mexico)</option>
            <option value="sv">Swedish</option>
            <option value="gsw">Swiss German</option>
            <option value="tr">Turkish</option>
            <option value="uk">Ukrainian</option>
            <option value="vi">Vietnamese</option>
        </select>
        <div class="fieldDescription">
            <div>${LabelDisplayLanguageHelp}</div>
            <div class="learnHowToContributeContainer hide" style="margin-top: .25em;">
                <a is="emby-linkbutton" rel="noopener noreferrer" class="button-link" href="https://github.com/jellyfin/jellyfin" target="_blank">${LearnHowYouCanContribute}</a>
            </div>
        </div>
    </div>

    <div class="selectContainer fldDateTimeLocale hide">
        <select is="emby-select" class="selectDateTimeLocale" label="${LabelDateTimeLocale}">
            <option value="">${Auto}</option>
            <option value="ar">Arabic</option>
            <option value="be-BY">Belarusian (Belarus)</option>
            <option value="bg-BG">Bulgarian (Bulgaria)</option>
            <option value="ca">Catalan</option>
            <option value="zh-CN">Chinese Simplified</option>
            <option value="zh-TW">Chinese Traditional</option>
            <option value="zh-HK">Chinese Traditional (Hong Kong)</option>
            <option value="hr">Croatian</option>
            <option value="cs">Czech</option>
            <option value="da">Danish</option>
            <option value="nl">Dutch</option>
            <option value="en-GB">English (United Kingdom)</option>
            <option value="en-US">English (United States)</option>
            <option value="fi">Finnish</option>
            <option value="fr">French</option>
            <option value="fr-CA">French (Canada)</option>
            <option value="de">German</option>
            <option value="el">Greek</option>
            <option value="he">Hebrew</option>
            <option value="hi-IN">Hindi (India)</option>
            <option value="hu">Hungarian</option>
            <option value="id">Indonesian</option>
            <option value="it">Italian</option>
            <option value="ja">Japanese</option>
            <option value="kk">Kazakh</option>
            <option value="ko">Korean</option>
            <option value="lt-LT">Lithuanian</option>
            <option value="ms">Malay</option>
            <option value="nb">Norwegian Bokmål</option>
            <option value="fa">Persian</option>
            <option value="pl">Polish</option>
            <option value="pt-BR">Portuguese (Brazil)</option>
            <option value="pt-PT">Portuguese (Portugal)</option>
            <option value="ro">Romanian</option>
            <option value="ru">Russian</option>
            <option value="sk">Slovak</option>
            <option value="sl-SI">Slovenian (Slovenia)</option>
            <option value="es">Spanish</option>
            <option value="es-419">Spanish (Latin America)</option>
            <option value="es-MX">Spanish (Mexico)</option>
            <option value="sv">Swedish</option>
            <option value="gsw">Swiss German</option>
            <option value="tr">Turkish</option>
            <option value="uk">Ukrainian</option>
            <option value="vi">Vietnamese</option>
        </select>
    </div>

    <div class="selectContainer fldDisplayMode hide">
        <select is="emby-select" class="selectLayout" label="${LabelDisplayMode}">
            <option value="">${Auto}</option>
            <option value="desktop">${Desktop}</option>
            <option value="mobile">${Mobile}</option>
            <option value="tv">${TV}</option>
        </select>
        <div class="fieldDescription">${DisplayModeHelp}</div>
        <div class="fieldDescription">${LabelPleaseRestart}</div>
    </div>

    <div class="selectContainer hide selectSkinContainer">
        <select is="emby-select" class="selectSkin" label="${LabelSkin}"></select>
    </div>

    <div class="selectContainer">
        <select id="selectTheme" is="emby-select" label="${LabelTheme}"></select>
    </div>

    <div class="selectContainer selectDashboardThemeContainer hide">
        <select id="selectDashboardTheme" is="emby-select" label="${LabelDashboardTheme}"></select>
    </div>

    <div class="selectContainer hide selectScreensaverContainer">
        <select is="emby-select" class="selectScreensaver" label="${LabelScreensaver}"></select>
    </div>

    <div class="selectContainer fldSoundEffects hide">
        <select is="emby-select" class="selectSoundEffects" label="${LabelSoundEffects}"></select>
    </div>

    <div class="inputContainer inputContainer-withDescription fldFadein">
        <input is="emby-input" type="number" id="txtLibraryPageSize" pattern="[0-9]*" required="required" min="0" max="1000" step="1" label="${LabelLibraryPageSize}" />
        <div class="fieldDescription">${LabelLibraryPageSizeHelp}</div>
    </div>

    <div class="checkboxContainer checkboxContainer-withDescription fldFadein">
        <label>
            <input type="checkbox" is="emby-checkbox" id="chkFadein" />
            <span>${EnableFastImageFadeIn}</span>
        </label>
        <div class="fieldDescription checkboxFieldDescription">${EnableFastImageFadeInHelp}</div>
    </div>

<<<<<<< HEAD
    <div class="checkboxContainer checkboxContainer-withDescription fldFadein">
        <label>
            <input type="checkbox" is="emby-checkbox" id="chkFadein" />
            <span>${EnableBlurhash}</span>
        </label>
        <div class="fieldDescription checkboxFieldDescription">${EnableBlurhashHelp}</div>
=======
    <div class="checkboxContainer checkboxContainer-withDescription fldDetailsBanner">
        <label>
            <input type="checkbox" is="emby-checkbox" id="chkDetailsBanner" />
            <span>${EnableDetailsBanner}</span>
        </label>
        <div class="fieldDescription checkboxFieldDescription">${EnableDetailsBannerHelp}</div>
>>>>>>> 19849d8a
    </div>

    <div class="checkboxContainer checkboxContainer-withDescription fldBackdrops hide">
        <label>
            <input type="checkbox" is="emby-checkbox" id="chkBackdrops" />
            <span>${EnableBackdrops}</span>
        </label>
        <div class="fieldDescription checkboxFieldDescription">${EnableBackdropsHelp}</div>
    </div>

    <div class="checkboxContainer checkboxContainer-withDescription fldThemeSong hide">
        <label>
            <input type="checkbox" is="emby-checkbox" id="chkThemeSong" />
            <span>${EnableThemeSongs}</span>
        </label>
        <div class="fieldDescription checkboxFieldDescription">${EnableThemeSongsHelp}</div>
    </div>

    <div class="checkboxContainer checkboxContainer-withDescription fldThemeVideo hide">
        <label>
            <input type="checkbox" is="emby-checkbox" id="chkThemeVideo" />
            <span>${EnableThemeVideos}</span>
        </label>
        <div class="fieldDescription checkboxFieldDescription">${EnableThemeVideosHelp}</div>
    </div>

    <div class="checkboxContainer hide fldAutorun">
        <label>
            <input type="checkbox" is="emby-checkbox" class="chkRunAtStartup" />
            <span>${RunAtStartup}</span>
        </label>
    </div>

    <div class="checkboxContainer checkboxContainer-withDescription fldDisplayMissingEpisodes hide">
        <label>
            <input type="checkbox" is="emby-checkbox" class="chkDisplayMissingEpisodes" />
            <span>${DisplayMissingEpisodesWithinSeasons}</span>
        </label>
        <div class="fieldDescription checkboxFieldDescription">${DisplayMissingEpisodesWithinSeasonsHelp}</div>
    </div>

    <button is="emby-button" type="submit" class="raised button-submit block btnSave hide">
        <span>${Save}</span>
    </button>
</form><|MERGE_RESOLUTION|>--- conflicted
+++ resolved
@@ -156,21 +156,19 @@
         <div class="fieldDescription checkboxFieldDescription">${EnableFastImageFadeInHelp}</div>
     </div>
 
-<<<<<<< HEAD
     <div class="checkboxContainer checkboxContainer-withDescription fldFadein">
         <label>
             <input type="checkbox" is="emby-checkbox" id="chkFadein" />
             <span>${EnableBlurhash}</span>
         </label>
         <div class="fieldDescription checkboxFieldDescription">${EnableBlurhashHelp}</div>
-=======
+    </div>
     <div class="checkboxContainer checkboxContainer-withDescription fldDetailsBanner">
         <label>
             <input type="checkbox" is="emby-checkbox" id="chkDetailsBanner" />
             <span>${EnableDetailsBanner}</span>
         </label>
         <div class="fieldDescription checkboxFieldDescription">${EnableDetailsBannerHelp}</div>
->>>>>>> 19849d8a
     </div>
 
     <div class="checkboxContainer checkboxContainer-withDescription fldBackdrops hide">
