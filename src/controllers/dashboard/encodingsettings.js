import 'jquery';
import loading from '../../components/loading/loading';
import globalize from '../../scripts/globalize';
import dom from '../../scripts/dom';
import libraryMenu from '../../scripts/libraryMenu';
import Dashboard from '../../utils/dashboard';
import alert from '../../components/alert';

<<<<<<< HEAD
/* eslint-disable indent */

    function loadPage(page, config, systemInfo) {
        Array.prototype.forEach.call(page.querySelectorAll('.chkDecodeCodec'), function (c) {
            c.checked = (config.HardwareDecodingCodecs || []).indexOf(c.getAttribute('data-codec')) !== -1;
        });
        page.querySelector('#chkDecodingColorDepth10Hevc').checked = config.EnableDecodingColorDepth10Hevc;
        page.querySelector('#chkDecodingColorDepth10Vp9').checked = config.EnableDecodingColorDepth10Vp9;
        page.querySelector('#chkEnhancedNvdecDecoder').checked = config.EnableEnhancedNvdecDecoder;
        page.querySelector('#chkSystemNativeHwDecoder').checked = config.PreferSystemNativeHwDecoder;
        page.querySelector('#chkIntelLpH264HwEncoder').checked = config.EnableIntelLowPowerH264HwEncoder;
        page.querySelector('#chkIntelLpHevcHwEncoder').checked = config.EnableIntelLowPowerHevcHwEncoder;
        page.querySelector('#chkHardwareEncoding').checked = config.EnableHardwareEncoding;
        page.querySelector('#chkAllowHevcEncoding').checked = config.AllowHevcEncoding;
        $('#selectVideoDecoder', page).val(config.HardwareAccelerationType);
        $('#selectThreadCount', page).val(config.EncodingThreadCount);
        $('#txtDownMixAudioBoost', page).val(config.DownMixAudioBoost);
        page.querySelector('#txtMaxMuxingQueueSize').value = config.MaxMuxingQueueSize || '';
        page.querySelector('.txtEncoderPath').value = config.EncoderAppPathDisplay || '';
        $('#txtTranscodingTempPath', page).val(systemInfo.TranscodingTempPath || '');
        page.querySelector('#txtFallbackFontPath').value = config.FallbackFontPath || '';
        page.querySelector('#chkEnableFallbackFont').checked = config.EnableFallbackFont;
        $('#txtVaapiDevice', page).val(config.VaapiDevice || '');
        page.querySelector('#chkTonemapping').checked = config.EnableTonemapping;
        page.querySelector('#chkVppTonemapping').checked = config.EnableVppTonemapping;
        page.querySelector('#selectTonemappingAlgorithm').value = config.TonemappingAlgorithm;
        page.querySelector('#selectTonemappingRange').value = config.TonemappingRange;
        page.querySelector('#txtTonemappingDesat').value = config.TonemappingDesat;
        page.querySelector('#txtTonemappingThreshold').value = config.TonemappingThreshold;
        page.querySelector('#txtTonemappingPeak').value = config.TonemappingPeak;
        page.querySelector('#txtTonemappingParam').value = config.TonemappingParam || '';
        page.querySelector('#txtVppTonemappingBrightness').value = config.VppTonemappingBrightness;
        page.querySelector('#txtVppTonemappingContrast').value = config.VppTonemappingContrast;
        page.querySelector('#selectEncoderPreset').value = config.EncoderPreset || '';
        page.querySelector('#txtH264Crf').value = config.H264Crf || '';
        page.querySelector('#txtH265Crf').value = config.H265Crf || '';
        page.querySelector('#selectDeinterlaceMethod').value = config.DeinterlaceMethod || '';
        page.querySelector('#chkDoubleRateDeinterlacing').checked = config.DeinterlaceDoubleRate;
        page.querySelector('#chkEnableSubtitleExtraction').checked = config.EnableSubtitleExtraction || false;
        page.querySelector('#chkEnableThrottling').checked = config.EnableThrottling || false;
        page.querySelector('#chkEnableSegmentDeletion').checked = config.EnableSegmentDeletion || false;
        page.querySelector('#txtThrottleDelaySeconds').value = config.ThrottleDelaySeconds || '';
        page.querySelector('#txtSegmentKeepSeconds').value = config.SegmentKeepSeconds || '';
        page.querySelector('#selectVideoDecoder').dispatchEvent(new CustomEvent('change', {
            bubbles: true
        }));
        loading.hide();
    }
=======
function loadPage(page, config, systemInfo) {
    Array.prototype.forEach.call(page.querySelectorAll('.chkDecodeCodec'), function (c) {
        c.checked = (config.HardwareDecodingCodecs || []).indexOf(c.getAttribute('data-codec')) !== -1;
    });
    page.querySelector('#chkDecodingColorDepth10Hevc').checked = config.EnableDecodingColorDepth10Hevc;
    page.querySelector('#chkDecodingColorDepth10Vp9').checked = config.EnableDecodingColorDepth10Vp9;
    page.querySelector('#chkEnhancedNvdecDecoder').checked = config.EnableEnhancedNvdecDecoder;
    page.querySelector('#chkSystemNativeHwDecoder').checked = config.PreferSystemNativeHwDecoder;
    page.querySelector('#chkIntelLpH264HwEncoder').checked = config.EnableIntelLowPowerH264HwEncoder;
    page.querySelector('#chkIntelLpHevcHwEncoder').checked = config.EnableIntelLowPowerHevcHwEncoder;
    page.querySelector('#chkHardwareEncoding').checked = config.EnableHardwareEncoding;
    page.querySelector('#chkAllowHevcEncoding').checked = config.AllowHevcEncoding;
    $('#selectVideoDecoder', page).val(config.HardwareAccelerationType);
    $('#selectThreadCount', page).val(config.EncodingThreadCount);
    page.querySelector('#chkEnableAudioVbr').checked = config.EnableAudioVbr;
    $('#txtDownMixAudioBoost', page).val(config.DownMixAudioBoost);
    $('#selectStereoDownmixAlgorithm').val(config.DownMixStereoAlgorithm || 'None');
    page.querySelector('#txtMaxMuxingQueueSize').value = config.MaxMuxingQueueSize || '';
    page.querySelector('.txtEncoderPath').value = config.EncoderAppPathDisplay || '';
    $('#txtTranscodingTempPath', page).val(systemInfo.TranscodingTempPath || '');
    page.querySelector('#txtFallbackFontPath').value = config.FallbackFontPath || '';
    page.querySelector('#chkEnableFallbackFont').checked = config.EnableFallbackFont;
    $('#txtVaapiDevice', page).val(config.VaapiDevice || '');
    page.querySelector('#chkTonemapping').checked = config.EnableTonemapping;
    page.querySelector('#chkVppTonemapping').checked = config.EnableVppTonemapping;
    page.querySelector('#selectTonemappingAlgorithm').value = config.TonemappingAlgorithm;
    page.querySelector('#selectTonemappingMode').value = config.TonemappingMode;
    page.querySelector('#selectTonemappingRange').value = config.TonemappingRange;
    page.querySelector('#txtTonemappingDesat').value = config.TonemappingDesat;
    page.querySelector('#txtTonemappingPeak').value = config.TonemappingPeak;
    page.querySelector('#txtTonemappingParam').value = config.TonemappingParam || '';
    page.querySelector('#txtVppTonemappingBrightness').value = config.VppTonemappingBrightness;
    page.querySelector('#txtVppTonemappingContrast').value = config.VppTonemappingContrast;
    page.querySelector('#selectEncoderPreset').value = config.EncoderPreset || '';
    page.querySelector('#txtH264Crf').value = config.H264Crf || '';
    page.querySelector('#txtH265Crf').value = config.H265Crf || '';
    page.querySelector('#selectDeinterlaceMethod').value = config.DeinterlaceMethod || '';
    page.querySelector('#chkDoubleRateDeinterlacing').checked = config.DeinterlaceDoubleRate;
    page.querySelector('#chkEnableSubtitleExtraction').checked = config.EnableSubtitleExtraction || false;
    page.querySelector('#chkEnableThrottling').checked = config.EnableThrottling || false;
    page.querySelector('#selectVideoDecoder').dispatchEvent(new CustomEvent('change', {
        bubbles: true
    }));
    loading.hide();
}
>>>>>>> b13b1ff7

function onSaveEncodingPathFailure() {
    loading.hide();
    alert(globalize.translate('FFmpegSavePathNotFound'));
}

function updateEncoder(form) {
    return ApiClient.getSystemInfo().then(function () {
        return ApiClient.ajax({
            url: ApiClient.getUrl('System/MediaEncoder/Path'),
            type: 'POST',
            data: JSON.stringify({
                Path: form.querySelector('.txtEncoderPath').value,
                PathType: 'Custom'
            }),
            contentType: 'application/json'
        }).then(Dashboard.processServerConfigurationUpdateResult, onSaveEncodingPathFailure);
    });
}

function onSubmit() {
    const form = this;

<<<<<<< HEAD
        const onDecoderConfirmed = function () {
            loading.show();
            ApiClient.getNamedConfiguration('encoding').then(function (config) {
                config.DownMixAudioBoost = $('#txtDownMixAudioBoost', form).val();
                config.MaxMuxingQueueSize = form.querySelector('#txtMaxMuxingQueueSize').value;
                config.TranscodingTempPath = $('#txtTranscodingTempPath', form).val();
                config.FallbackFontPath = form.querySelector('#txtFallbackFontPath').value;
                config.EnableFallbackFont = form.querySelector('#txtFallbackFontPath').value ? form.querySelector('#chkEnableFallbackFont').checked : false;
                config.EncodingThreadCount = $('#selectThreadCount', form).val();
                config.HardwareAccelerationType = $('#selectVideoDecoder', form).val();
                config.VaapiDevice = $('#txtVaapiDevice', form).val();
                config.EnableTonemapping = form.querySelector('#chkTonemapping').checked;
                config.EnableVppTonemapping = form.querySelector('#chkVppTonemapping').checked;
                config.TonemappingAlgorithm = form.querySelector('#selectTonemappingAlgorithm').value;
                config.TonemappingRange = form.querySelector('#selectTonemappingRange').value;
                config.TonemappingDesat = form.querySelector('#txtTonemappingDesat').value;
                config.TonemappingThreshold = form.querySelector('#txtTonemappingThreshold').value;
                config.TonemappingPeak = form.querySelector('#txtTonemappingPeak').value;
                config.TonemappingParam = form.querySelector('#txtTonemappingParam').value || '0';
                config.VppTonemappingBrightness = form.querySelector('#txtVppTonemappingBrightness').value;
                config.VppTonemappingContrast = form.querySelector('#txtVppTonemappingContrast').value;
                config.EncoderPreset = form.querySelector('#selectEncoderPreset').value;
                config.H264Crf = parseInt(form.querySelector('#txtH264Crf').value || '0');
                config.H265Crf = parseInt(form.querySelector('#txtH265Crf').value || '0');
                config.DeinterlaceMethod = form.querySelector('#selectDeinterlaceMethod').value;
                config.DeinterlaceDoubleRate = form.querySelector('#chkDoubleRateDeinterlacing').checked;
                config.EnableSubtitleExtraction = form.querySelector('#chkEnableSubtitleExtraction').checked;
                config.EnableThrottling = form.querySelector('#chkEnableThrottling').checked;
                config.EnableSegmentDeletion = form.querySelector('#chkEnableSegmentDeletion').checked;
                config.ThrottleDelaySeconds = parseInt(form.querySelector('#txtThrottleDelaySeconds').value || '0');
                config.SegmentKeepSeconds = parseInt(form.querySelector('#txtSegmentKeepSeconds').value || '0');
                config.HardwareDecodingCodecs = Array.prototype.map.call(Array.prototype.filter.call(form.querySelectorAll('.chkDecodeCodec'), function (c) {
                    return c.checked;
                }), function (c) {
                    return c.getAttribute('data-codec');
                });
                config.EnableDecodingColorDepth10Hevc = form.querySelector('#chkDecodingColorDepth10Hevc').checked;
                config.EnableDecodingColorDepth10Vp9 = form.querySelector('#chkDecodingColorDepth10Vp9').checked;
                config.EnableEnhancedNvdecDecoder = form.querySelector('#chkEnhancedNvdecDecoder').checked;
                config.PreferSystemNativeHwDecoder = form.querySelector('#chkSystemNativeHwDecoder').checked;
                config.EnableIntelLowPowerH264HwEncoder = form.querySelector('#chkIntelLpH264HwEncoder').checked;
                config.EnableIntelLowPowerHevcHwEncoder = form.querySelector('#chkIntelLpHevcHwEncoder').checked;
                config.EnableHardwareEncoding = form.querySelector('#chkHardwareEncoding').checked;
                config.AllowHevcEncoding = form.querySelector('#chkAllowHevcEncoding').checked;
                ApiClient.updateNamedConfiguration('encoding', config).then(function () {
                    updateEncoder(form);
                }, function () {
                    alert(globalize.translate('ErrorDefault'));
                    Dashboard.processServerConfigurationUpdateResult();
                });
=======
    const onDecoderConfirmed = function () {
        loading.show();
        ApiClient.getNamedConfiguration('encoding').then(function (config) {
            config.EnableAudioVbr = form.querySelector('#chkEnableAudioVbr').checked;
            config.DownMixAudioBoost = $('#txtDownMixAudioBoost', form).val();
            config.DownMixStereoAlgorithm = $('#selectStereoDownmixAlgorithm', form).val() || 'None';
            config.MaxMuxingQueueSize = form.querySelector('#txtMaxMuxingQueueSize').value;
            config.TranscodingTempPath = $('#txtTranscodingTempPath', form).val();
            config.FallbackFontPath = form.querySelector('#txtFallbackFontPath').value;
            config.EnableFallbackFont = form.querySelector('#txtFallbackFontPath').value ? form.querySelector('#chkEnableFallbackFont').checked : false;
            config.EncodingThreadCount = $('#selectThreadCount', form).val();
            config.HardwareAccelerationType = $('#selectVideoDecoder', form).val();
            config.VaapiDevice = $('#txtVaapiDevice', form).val();
            config.EnableTonemapping = form.querySelector('#chkTonemapping').checked;
            config.EnableVppTonemapping = form.querySelector('#chkVppTonemapping').checked;
            config.TonemappingAlgorithm = form.querySelector('#selectTonemappingAlgorithm').value;
            config.TonemappingMode = form.querySelector('#selectTonemappingMode').value;
            config.TonemappingRange = form.querySelector('#selectTonemappingRange').value;
            config.TonemappingDesat = form.querySelector('#txtTonemappingDesat').value;
            config.TonemappingPeak = form.querySelector('#txtTonemappingPeak').value;
            config.TonemappingParam = form.querySelector('#txtTonemappingParam').value || '0';
            config.VppTonemappingBrightness = form.querySelector('#txtVppTonemappingBrightness').value;
            config.VppTonemappingContrast = form.querySelector('#txtVppTonemappingContrast').value;
            config.EncoderPreset = form.querySelector('#selectEncoderPreset').value;
            config.H264Crf = parseInt(form.querySelector('#txtH264Crf').value || '0', 10);
            config.H265Crf = parseInt(form.querySelector('#txtH265Crf').value || '0', 10);
            config.DeinterlaceMethod = form.querySelector('#selectDeinterlaceMethod').value;
            config.DeinterlaceDoubleRate = form.querySelector('#chkDoubleRateDeinterlacing').checked;
            config.EnableSubtitleExtraction = form.querySelector('#chkEnableSubtitleExtraction').checked;
            config.EnableThrottling = form.querySelector('#chkEnableThrottling').checked;
            config.HardwareDecodingCodecs = Array.prototype.map.call(Array.prototype.filter.call(form.querySelectorAll('.chkDecodeCodec'), function (c) {
                return c.checked;
            }), function (c) {
                return c.getAttribute('data-codec');
>>>>>>> b13b1ff7
            });
            config.EnableDecodingColorDepth10Hevc = form.querySelector('#chkDecodingColorDepth10Hevc').checked;
            config.EnableDecodingColorDepth10Vp9 = form.querySelector('#chkDecodingColorDepth10Vp9').checked;
            config.EnableEnhancedNvdecDecoder = form.querySelector('#chkEnhancedNvdecDecoder').checked;
            config.PreferSystemNativeHwDecoder = form.querySelector('#chkSystemNativeHwDecoder').checked;
            config.EnableIntelLowPowerH264HwEncoder = form.querySelector('#chkIntelLpH264HwEncoder').checked;
            config.EnableIntelLowPowerHevcHwEncoder = form.querySelector('#chkIntelLpHevcHwEncoder').checked;
            config.EnableHardwareEncoding = form.querySelector('#chkHardwareEncoding').checked;
            config.AllowHevcEncoding = form.querySelector('#chkAllowHevcEncoding').checked;
            ApiClient.updateNamedConfiguration('encoding', config).then(function () {
                updateEncoder(form);
            }, function () {
                alert(globalize.translate('ErrorDefault'));
                Dashboard.processServerConfigurationUpdateResult();
            });
        });
    };

    if ($('#selectVideoDecoder', form).val()) {
        alert({
            title: globalize.translate('TitleHardwareAcceleration'),
            text: globalize.translate('HardwareAccelerationWarning')
        }).then(onDecoderConfirmed);
    } else {
        onDecoderConfirmed();
    }

    return false;
}

function setDecodingCodecsVisible(context, value) {
    value = value || '';
    let any;
    Array.prototype.forEach.call(context.querySelectorAll('.chkDecodeCodec'), function (c) {
        if (c.getAttribute('data-types').split(',').indexOf(value) === -1) {
            dom.parentWithTag(c, 'LABEL').classList.add('hide');
        } else {
            dom.parentWithTag(c, 'LABEL').classList.remove('hide');
            any = true;
        }
    });

    if (any) {
        context.querySelector('.decodingCodecsList').classList.remove('hide');
    } else {
        context.querySelector('.decodingCodecsList').classList.add('hide');
    }
}

function getTabs() {
    return [{
        href: '#/encodingsettings.html',
        name: globalize.translate('Transcoding')
    }, {
        href: '#/playbackconfiguration.html',
        name: globalize.translate('ButtonResume')
    }, {
        href: '#/streamingsettings.html',
        name: globalize.translate('TabStreaming')
    }];
}

let systemInfo;
function getSystemInfo() {
    return systemInfo ? Promise.resolve(systemInfo) : ApiClient.getPublicSystemInfo().then(
        info => {
            systemInfo = info;
            return info;
        }
    );
}

$(document).on('pageinit', '#encodingSettingsPage', function () {
    const page = this;
    getSystemInfo();
    page.querySelector('#selectVideoDecoder').addEventListener('change', function () {
        if (this.value == 'vaapi') {
            page.querySelector('.fldVaapiDevice').classList.remove('hide');
            page.querySelector('#txtVaapiDevice').setAttribute('required', 'required');
        } else {
            page.querySelector('.fldVaapiDevice').classList.add('hide');
            page.querySelector('#txtVaapiDevice').removeAttribute('required');
        }

        if (this.value == 'amf' || this.value == 'nvenc' || this.value == 'qsv' || this.value == 'vaapi' || this.value == 'videotoolbox') {
            page.querySelector('.fld10bitHevcVp9HwDecoding').classList.remove('hide');
        } else {
            page.querySelector('.fld10bitHevcVp9HwDecoding').classList.add('hide');
        }

        if (this.value == 'amf' || this.value == 'nvenc' || this.value == 'qsv' || this.value == 'vaapi') {
            page.querySelector('.tonemappingOptions').classList.remove('hide');
        } else {
            page.querySelector('.tonemappingOptions').classList.add('hide');
        }

        if (this.value == 'qsv' || this.value == 'vaapi') {
            page.querySelector('.fldIntelLp').classList.remove('hide');
        } else {
            page.querySelector('.fldIntelLp').classList.add('hide');
        }

        if (systemInfo.OperatingSystem.toLowerCase() === 'linux' && (this.value == 'qsv' || this.value == 'vaapi')) {
            page.querySelector('.vppTonemappingOptions').classList.remove('hide');
        } else {
            page.querySelector('.vppTonemappingOptions').classList.add('hide');
        }

        if (this.value == 'qsv') {
            page.querySelector('.fldSysNativeHwDecoder').classList.remove('hide');
        } else {
            page.querySelector('.fldSysNativeHwDecoder').classList.add('hide');
        }

        if (this.value == 'nvenc') {
            page.querySelector('.fldEnhancedNvdec').classList.remove('hide');
        } else {
            page.querySelector('.fldEnhancedNvdec').classList.add('hide');
        }

        if (this.value) {
            page.querySelector('.hardwareAccelerationOptions').classList.remove('hide');
        } else {
            page.querySelector('.hardwareAccelerationOptions').classList.add('hide');
        }

        setDecodingCodecsVisible(page, this.value);
    });
    $('#btnSelectEncoderPath', page).on('click.selectDirectory', function () {
        import('../../components/directorybrowser/directorybrowser').then(({ default: DirectoryBrowser }) => {
            const picker = new DirectoryBrowser();
            picker.show({
                includeFiles: true,
                callback: function (path) {
                    if (path) {
                        $('.txtEncoderPath', page).val(path);
                    }

                    picker.close();
                }
            });
        });
    });
    $('#btnSelectTranscodingTempPath', page).on('click.selectDirectory', function () {
        import('../../components/directorybrowser/directorybrowser').then(({ default: DirectoryBrowser }) => {
            const picker = new DirectoryBrowser();
            picker.show({
                callback: function (path) {
                    if (path) {
                        $('#txtTranscodingTempPath', page).val(path);
                    }

                    picker.close();
                },
                validateWriteable: true,
                header: globalize.translate('HeaderSelectTranscodingPath'),
                instruction: globalize.translate('HeaderSelectTranscodingPathHelp')
            });
        });
    });
    $('#btnSelectFallbackFontPath', page).on('click.selectDirectory', function () {
        import('../../components/directorybrowser/directorybrowser').then(({ default: DirectoryBrowser }) => {
            const picker = new DirectoryBrowser();
            picker.show({
                includeDirectories: true,
                callback: function (path) {
                    if (path) {
                        page.querySelector('#txtFallbackFontPath').value = path;
                    }

                    picker.close();
                },
                header: globalize.translate('HeaderSelectFallbackFontPath'),
                instruction: globalize.translate('HeaderSelectFallbackFontPathHelp')
            });
        });
    });
    $('.encodingSettingsForm').off('submit', onSubmit).on('submit', onSubmit);
}).on('pageshow', '#encodingSettingsPage', function () {
    loading.show();
    libraryMenu.setTabs('playback', 0, getTabs);
    const page = this;
    ApiClient.getNamedConfiguration('encoding').then(function (config) {
        ApiClient.getSystemInfo().then(function (fetchedSystemInfo) {
            loadPage(page, config, fetchedSystemInfo);
        });
    });
});
<|MERGE_RESOLUTION|>--- conflicted
+++ resolved
@@ -6,56 +6,6 @@
 import Dashboard from '../../utils/dashboard';
 import alert from '../../components/alert';
 
-<<<<<<< HEAD
-/* eslint-disable indent */
-
-    function loadPage(page, config, systemInfo) {
-        Array.prototype.forEach.call(page.querySelectorAll('.chkDecodeCodec'), function (c) {
-            c.checked = (config.HardwareDecodingCodecs || []).indexOf(c.getAttribute('data-codec')) !== -1;
-        });
-        page.querySelector('#chkDecodingColorDepth10Hevc').checked = config.EnableDecodingColorDepth10Hevc;
-        page.querySelector('#chkDecodingColorDepth10Vp9').checked = config.EnableDecodingColorDepth10Vp9;
-        page.querySelector('#chkEnhancedNvdecDecoder').checked = config.EnableEnhancedNvdecDecoder;
-        page.querySelector('#chkSystemNativeHwDecoder').checked = config.PreferSystemNativeHwDecoder;
-        page.querySelector('#chkIntelLpH264HwEncoder').checked = config.EnableIntelLowPowerH264HwEncoder;
-        page.querySelector('#chkIntelLpHevcHwEncoder').checked = config.EnableIntelLowPowerHevcHwEncoder;
-        page.querySelector('#chkHardwareEncoding').checked = config.EnableHardwareEncoding;
-        page.querySelector('#chkAllowHevcEncoding').checked = config.AllowHevcEncoding;
-        $('#selectVideoDecoder', page).val(config.HardwareAccelerationType);
-        $('#selectThreadCount', page).val(config.EncodingThreadCount);
-        $('#txtDownMixAudioBoost', page).val(config.DownMixAudioBoost);
-        page.querySelector('#txtMaxMuxingQueueSize').value = config.MaxMuxingQueueSize || '';
-        page.querySelector('.txtEncoderPath').value = config.EncoderAppPathDisplay || '';
-        $('#txtTranscodingTempPath', page).val(systemInfo.TranscodingTempPath || '');
-        page.querySelector('#txtFallbackFontPath').value = config.FallbackFontPath || '';
-        page.querySelector('#chkEnableFallbackFont').checked = config.EnableFallbackFont;
-        $('#txtVaapiDevice', page).val(config.VaapiDevice || '');
-        page.querySelector('#chkTonemapping').checked = config.EnableTonemapping;
-        page.querySelector('#chkVppTonemapping').checked = config.EnableVppTonemapping;
-        page.querySelector('#selectTonemappingAlgorithm').value = config.TonemappingAlgorithm;
-        page.querySelector('#selectTonemappingRange').value = config.TonemappingRange;
-        page.querySelector('#txtTonemappingDesat').value = config.TonemappingDesat;
-        page.querySelector('#txtTonemappingThreshold').value = config.TonemappingThreshold;
-        page.querySelector('#txtTonemappingPeak').value = config.TonemappingPeak;
-        page.querySelector('#txtTonemappingParam').value = config.TonemappingParam || '';
-        page.querySelector('#txtVppTonemappingBrightness').value = config.VppTonemappingBrightness;
-        page.querySelector('#txtVppTonemappingContrast').value = config.VppTonemappingContrast;
-        page.querySelector('#selectEncoderPreset').value = config.EncoderPreset || '';
-        page.querySelector('#txtH264Crf').value = config.H264Crf || '';
-        page.querySelector('#txtH265Crf').value = config.H265Crf || '';
-        page.querySelector('#selectDeinterlaceMethod').value = config.DeinterlaceMethod || '';
-        page.querySelector('#chkDoubleRateDeinterlacing').checked = config.DeinterlaceDoubleRate;
-        page.querySelector('#chkEnableSubtitleExtraction').checked = config.EnableSubtitleExtraction || false;
-        page.querySelector('#chkEnableThrottling').checked = config.EnableThrottling || false;
-        page.querySelector('#chkEnableSegmentDeletion').checked = config.EnableSegmentDeletion || false;
-        page.querySelector('#txtThrottleDelaySeconds').value = config.ThrottleDelaySeconds || '';
-        page.querySelector('#txtSegmentKeepSeconds').value = config.SegmentKeepSeconds || '';
-        page.querySelector('#selectVideoDecoder').dispatchEvent(new CustomEvent('change', {
-            bubbles: true
-        }));
-        loading.hide();
-    }
-=======
 function loadPage(page, config, systemInfo) {
     Array.prototype.forEach.call(page.querySelectorAll('.chkDecodeCodec'), function (c) {
         c.checked = (config.HardwareDecodingCodecs || []).indexOf(c.getAttribute('data-codec')) !== -1;
@@ -96,12 +46,14 @@
     page.querySelector('#chkDoubleRateDeinterlacing').checked = config.DeinterlaceDoubleRate;
     page.querySelector('#chkEnableSubtitleExtraction').checked = config.EnableSubtitleExtraction || false;
     page.querySelector('#chkEnableThrottling').checked = config.EnableThrottling || false;
+    page.querySelector('#chkEnableSegmentDeletion').checked = config.EnableSegmentDeletion || false;
+    page.querySelector('#txtThrottleDelaySeconds').value = config.ThrottleDelaySeconds || '';
+    page.querySelector('#txtSegmentKeepSeconds').value = config.SegmentKeepSeconds || '';
     page.querySelector('#selectVideoDecoder').dispatchEvent(new CustomEvent('change', {
         bubbles: true
     }));
     loading.hide();
 }
->>>>>>> b13b1ff7
 
 function onSaveEncodingPathFailure() {
     loading.hide();
@@ -125,58 +77,6 @@
 function onSubmit() {
     const form = this;
 
-<<<<<<< HEAD
-        const onDecoderConfirmed = function () {
-            loading.show();
-            ApiClient.getNamedConfiguration('encoding').then(function (config) {
-                config.DownMixAudioBoost = $('#txtDownMixAudioBoost', form).val();
-                config.MaxMuxingQueueSize = form.querySelector('#txtMaxMuxingQueueSize').value;
-                config.TranscodingTempPath = $('#txtTranscodingTempPath', form).val();
-                config.FallbackFontPath = form.querySelector('#txtFallbackFontPath').value;
-                config.EnableFallbackFont = form.querySelector('#txtFallbackFontPath').value ? form.querySelector('#chkEnableFallbackFont').checked : false;
-                config.EncodingThreadCount = $('#selectThreadCount', form).val();
-                config.HardwareAccelerationType = $('#selectVideoDecoder', form).val();
-                config.VaapiDevice = $('#txtVaapiDevice', form).val();
-                config.EnableTonemapping = form.querySelector('#chkTonemapping').checked;
-                config.EnableVppTonemapping = form.querySelector('#chkVppTonemapping').checked;
-                config.TonemappingAlgorithm = form.querySelector('#selectTonemappingAlgorithm').value;
-                config.TonemappingRange = form.querySelector('#selectTonemappingRange').value;
-                config.TonemappingDesat = form.querySelector('#txtTonemappingDesat').value;
-                config.TonemappingThreshold = form.querySelector('#txtTonemappingThreshold').value;
-                config.TonemappingPeak = form.querySelector('#txtTonemappingPeak').value;
-                config.TonemappingParam = form.querySelector('#txtTonemappingParam').value || '0';
-                config.VppTonemappingBrightness = form.querySelector('#txtVppTonemappingBrightness').value;
-                config.VppTonemappingContrast = form.querySelector('#txtVppTonemappingContrast').value;
-                config.EncoderPreset = form.querySelector('#selectEncoderPreset').value;
-                config.H264Crf = parseInt(form.querySelector('#txtH264Crf').value || '0');
-                config.H265Crf = parseInt(form.querySelector('#txtH265Crf').value || '0');
-                config.DeinterlaceMethod = form.querySelector('#selectDeinterlaceMethod').value;
-                config.DeinterlaceDoubleRate = form.querySelector('#chkDoubleRateDeinterlacing').checked;
-                config.EnableSubtitleExtraction = form.querySelector('#chkEnableSubtitleExtraction').checked;
-                config.EnableThrottling = form.querySelector('#chkEnableThrottling').checked;
-                config.EnableSegmentDeletion = form.querySelector('#chkEnableSegmentDeletion').checked;
-                config.ThrottleDelaySeconds = parseInt(form.querySelector('#txtThrottleDelaySeconds').value || '0');
-                config.SegmentKeepSeconds = parseInt(form.querySelector('#txtSegmentKeepSeconds').value || '0');
-                config.HardwareDecodingCodecs = Array.prototype.map.call(Array.prototype.filter.call(form.querySelectorAll('.chkDecodeCodec'), function (c) {
-                    return c.checked;
-                }), function (c) {
-                    return c.getAttribute('data-codec');
-                });
-                config.EnableDecodingColorDepth10Hevc = form.querySelector('#chkDecodingColorDepth10Hevc').checked;
-                config.EnableDecodingColorDepth10Vp9 = form.querySelector('#chkDecodingColorDepth10Vp9').checked;
-                config.EnableEnhancedNvdecDecoder = form.querySelector('#chkEnhancedNvdecDecoder').checked;
-                config.PreferSystemNativeHwDecoder = form.querySelector('#chkSystemNativeHwDecoder').checked;
-                config.EnableIntelLowPowerH264HwEncoder = form.querySelector('#chkIntelLpH264HwEncoder').checked;
-                config.EnableIntelLowPowerHevcHwEncoder = form.querySelector('#chkIntelLpHevcHwEncoder').checked;
-                config.EnableHardwareEncoding = form.querySelector('#chkHardwareEncoding').checked;
-                config.AllowHevcEncoding = form.querySelector('#chkAllowHevcEncoding').checked;
-                ApiClient.updateNamedConfiguration('encoding', config).then(function () {
-                    updateEncoder(form);
-                }, function () {
-                    alert(globalize.translate('ErrorDefault'));
-                    Dashboard.processServerConfigurationUpdateResult();
-                });
-=======
     const onDecoderConfirmed = function () {
         loading.show();
         ApiClient.getNamedConfiguration('encoding').then(function (config) {
@@ -207,11 +107,13 @@
             config.DeinterlaceDoubleRate = form.querySelector('#chkDoubleRateDeinterlacing').checked;
             config.EnableSubtitleExtraction = form.querySelector('#chkEnableSubtitleExtraction').checked;
             config.EnableThrottling = form.querySelector('#chkEnableThrottling').checked;
+            config.EnableSegmentDeletion = form.querySelector('#chkEnableSegmentDeletion').checked;
+            config.ThrottleDelaySeconds = parseInt(form.querySelector('#txtThrottleDelaySeconds').value || '0');
+            config.SegmentKeepSeconds = parseInt(form.querySelector('#txtSegmentKeepSeconds').value || '0');
             config.HardwareDecodingCodecs = Array.prototype.map.call(Array.prototype.filter.call(form.querySelectorAll('.chkDecodeCodec'), function (c) {
                 return c.checked;
             }), function (c) {
                 return c.getAttribute('data-codec');
->>>>>>> b13b1ff7
             });
             config.EnableDecodingColorDepth10Hevc = form.querySelector('#chkDecodingColorDepth10Hevc').checked;
             config.EnableDecodingColorDepth10Vp9 = form.querySelector('#chkDecodingColorDepth10Vp9').checked;
