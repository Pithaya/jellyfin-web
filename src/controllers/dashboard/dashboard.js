define(['datetime', 'events', 'itemHelper', 'serverNotifications', 'dom', 'globalize', 'date-fns', 'dfnshelper', 'loading', 'connectionManager', 'playMethodHelper', 'cardBuilder', 'imageLoader', 'components/activitylog', 'scripts/imagehelper', 'indicators', 'listViewStyle', 'emby-button', 'flexStyles', 'emby-button', 'emby-itemscontainer'], function (datetime, events, itemHelper, serverNotifications, dom, globalize, datefns, dfnshelper, loading, connectionManager, playMethodHelper, cardBuilder, imageLoader, ActivityLog, imageHelper, indicators) {
    'use strict';

    function showPlaybackInfo(btn, session) {
        require(['alert'], function (alert) {
            var title;
            var text = [];
            var displayPlayMethod = playMethodHelper.getDisplayPlayMethod(session);

            if (displayPlayMethod === 'DirectStream') {
                title = globalize.translate('DirectStreaming');
                text.push(globalize.translate('DirectStreamHelp1'));
                text.push('<br/>');
                text.push(globalize.translate('DirectStreamHelp2'));
            } else if (displayPlayMethod === 'Transcode') {
                title = globalize.translate('Transcoding');
                text.push(globalize.translate('MediaIsBeingConverted'));

                if (session.TranscodingInfo && session.TranscodingInfo.TranscodeReasons && session.TranscodingInfo.TranscodeReasons.length) {
                    text.push('<br/>');
                    text.push(globalize.translate('LabelReasonForTranscoding'));
                    session.TranscodingInfo.TranscodeReasons.forEach(function (transcodeReason) {
                        text.push(globalize.translate(transcodeReason));
                    });
                }
            }

            alert({
                text: text.join('<br/>'),
                title: title
            });
        });
    }

    function showSendMessageForm(btn, session) {
        require(['prompt'], function (prompt) {
            prompt({
                title: globalize.translate('HeaderSendMessage'),
                label: globalize.translate('LabelMessageText'),
                confirmText: globalize.translate('ButtonSend')
            }).then(function (text) {
                if (text) {
                    connectionManager.getApiClient(session.ServerId).sendMessageCommand(session.Id, {
                        Text: text,
                        TimeoutMs: 5e3
                    });
                }
            });
        });
    }

    function showOptionsMenu(btn, session) {
        require(['actionsheet'], function (actionsheet) {
            var menuItems = [];

            if (session.ServerId && session.DeviceId !== connectionManager.deviceId()) {
                menuItems.push({
                    name: globalize.translate('SendMessage'),
                    id: 'sendmessage'
                });
            }

            if (session.TranscodingInfo && session.TranscodingInfo.TranscodeReasons && session.TranscodingInfo.TranscodeReasons.length) {
                menuItems.push({
                    name: globalize.translate('ViewPlaybackInfo'),
                    id: 'transcodinginfo'
                });
            }

            return actionsheet.show({
                items: menuItems,
                positionTo: btn
            }).then(function (id) {
                switch (id) {
                    case 'sendmessage':
                        showSendMessageForm(btn, session);
                        break;

                    case 'transcodinginfo':
                        showPlaybackInfo(btn, session);
                }
            });
        });
    }

    function onActiveDevicesClick(evt) {
        var btn = dom.parentWithClass(evt.target, 'sessionCardButton');

        if (btn) {
            var card = dom.parentWithClass(btn, 'card');

            if (card) {
                var sessionId = card.id;
                var session = (DashboardPage.sessionsList || []).filter(function (dashboardSession) {
                    return 'session' + dashboardSession.Id === sessionId;
                })[0];

                if (session) {
                    if (btn.classList.contains('btnCardOptions')) {
                        showOptionsMenu(btn, session);
                    } else if (btn.classList.contains('btnSessionInfo')) {
                        showPlaybackInfo(btn, session);
                    } else if (btn.classList.contains('btnSessionSendMessage')) {
                        showSendMessageForm(btn, session);
                    } else if (btn.classList.contains('btnSessionStop')) {
                        connectionManager.getApiClient(session.ServerId).sendPlayStateCommand(session.Id, 'Stop');
                    } else if (btn.classList.contains('btnSessionPlayPause') && session.PlayState) {
                        connectionManager.getApiClient(session.ServerId).sendPlayStateCommand(session.Id, 'PlayPause');
                    }
                }
            }
        }
    }

    function filterSessions(sessions) {
        var list = [];
        var minActiveDate = new Date().getTime() - 9e5;

        for (var i = 0, length = sessions.length; i < length; i++) {
            var session = sessions[i];

            if (!session.NowPlayingItem && !session.UserId) {
                continue;
            }

            if (datetime.parseISO8601Date(session.LastActivityDate, true).getTime() >= minActiveDate) {
                list.push(session);
            }
        }

        return list;
    }

    function refreshActiveRecordings(view, apiClient) {
        apiClient.getLiveTvRecordings({
            UserId: Dashboard.getCurrentUserId(),
            IsInProgress: true,
            Fields: 'CanDelete,PrimaryImageAspectRatio',
            EnableTotalRecordCount: false,
            EnableImageTypes: 'Primary,Thumb,Backdrop'
        }).then(function (result) {
            var itemsContainer = view.querySelector('.activeRecordingItems');

            if (!result.Items.length) {
                view.querySelector('.activeRecordingsSection').classList.add('hide');
                return void(itemsContainer.innerHTML = '');
            }

            view.querySelector('.activeRecordingsSection').classList.remove('hide');
            itemsContainer.innerHTML = cardBuilder.getCardsHtml({
                items: result.Items,
                shape: 'auto',
                defaultShape: 'backdrop',
                showTitle: true,
                showParentTitle: true,
                coverImage: true,
                cardLayout: false,
                centerText: true,
                preferThumb: 'auto',
                overlayText: false,
                overlayMoreButton: true,
                action: 'none',
                centerPlayButton: true
            });
            imageLoader.lazyChildren(itemsContainer);
        });
    }

    function reloadSystemInfo(view, apiClient) {
        apiClient.getSystemInfo().then(function (systemInfo) {
            view.querySelector('#serverName').innerHTML = globalize.translate('DashboardServerName', systemInfo.ServerName);
            var localizedVersion = globalize.translate('DashboardVersionNumber', systemInfo.Version);

            if (systemInfo.SystemUpdateLevel !== 'Release') {
                localizedVersion += ' ' + systemInfo.SystemUpdateLevel;
            }

            view.querySelector('#versionNumber').innerHTML = localizedVersion;
            view.querySelector('#operatingSystem').innerHTML = globalize.translate('DashboardOperatingSystem', systemInfo.OperatingSystem);
            view.querySelector('#architecture').innerHTML = globalize.translate('DashboardArchitecture', systemInfo.SystemArchitecture);

            view.querySelector('#cachePath').innerHTML = systemInfo.CachePath;
            view.querySelector('#logPath').innerHTML = systemInfo.LogPath;
            view.querySelector('#transcodePath').innerHTML = systemInfo.TranscodingTempPath;
            view.querySelector('#metadataPath').innerHTML = systemInfo.InternalMetadataPath;
            view.querySelector('#webPath').innerHTML = systemInfo.WebPath;
        });
    }

    function renderInfo(view, sessions, forceUpdate) {
        sessions = filterSessions(sessions);
        renderActiveConnections(view, sessions);
        loading.hide();
    }

    function pollForInfo(view, apiClient, forceUpdate) {
        apiClient.getSessions({
            ActiveWithinSeconds: 960
        }).then(function (sessions) {
            renderInfo(view, sessions, forceUpdate);
        });
        apiClient.getScheduledTasks().then(function (tasks) {
            renderRunningTasks(view, tasks);
        });
    }

    function renderActiveConnections(view, sessions) {
        var html = '';
        DashboardPage.sessionsList = sessions;
        var parentElement = view.querySelector('.activeDevices');
        var cardElem = parentElement.querySelector('.card');

        if (cardElem) {
            cardElem.classList.add('deadSession');
        }

        for (var i = 0, length = sessions.length; i < length; i++) {
            var session = sessions[i];
            var rowId = 'session' + session.Id;
            var elem = view.querySelector('#' + rowId);

            if (elem) {
                DashboardPage.updateSession(elem, session);
            } else {
                var nowPlayingItem = session.NowPlayingItem;
                var className = 'scalableCard card activeSession backdropCard backdropCard-scalable';
                html += '<div class="' + className + '" id="' + rowId + '">';
                html += '<div class="cardBox visualCardBox">';
                html += '<div class="cardScalable visualCardBox-cardScalable">';
                html += '<div class="cardPadder cardPadder-backdrop"></div>';
                html += '<div class="cardContent">';
                var imgUrl = DashboardPage.getNowPlayingImageUrl(nowPlayingItem);

                if (imgUrl) {
                    html += '<div class="sessionNowPlayingContent sessionNowPlayingContent-withbackground"';
                    html += ' data-src="' + imgUrl + '" style="display:inline-block;background-image:url(\'' + imgUrl + "');\"></div>";
                } else {
                    html += '<div class="sessionNowPlayingContent"></div>';
                }

                html += '<div class="sessionNowPlayingInnerContent">';
                html += '<div class="sessionAppInfo">';
                var clientImage = DashboardPage.getClientImage(session);

                if (clientImage) {
                    html += clientImage;
                }

                html += '<div class="sessionAppName" style="display:inline-block;">';
                html += '<div class="sessionDeviceName">' + session.DeviceName + '</div>';
                html += '<div class="sessionAppSecondaryText">' + DashboardPage.getAppSecondaryText(session) + '</div>';
                html += '</div>';
                html += '</div>';

<<<<<<< HEAD
=======
                if (session.TranscodingInfo && session.TranscodingInfo.Framerate) {
                    html += '<div class="sessionTranscodingFramerate">' + session.TranscodingInfo.Framerate + ' fps</div>';
                } else {
                    html += '<div class="sessionTranscodingFramerate"></div>';
                }

>>>>>>> 1918262a
                html += '<div class="sessionNowPlayingDetails">';
                var nowPlayingName = DashboardPage.getNowPlayingName(session);
                html += '<div class="sessionNowPlayingInfo" data-imgsrc="' + nowPlayingName.image + '">';
                html += nowPlayingName.html;
                html += '</div>';
                html += '<div class="sessionNowPlayingTime">' + DashboardPage.getSessionNowPlayingTime(session) + '</div>';
                html += '</div>';

                if (nowPlayingItem && nowPlayingItem.RunTimeTicks) {
                    var percent = 100 * (session.PlayState.PositionTicks || 0) / nowPlayingItem.RunTimeTicks;
                    html += indicators.getProgressHtml(percent, {
                        containerClass: 'playbackProgress'
                    });
                } else {
                    // need to leave the element in just in case the device starts playback
                    html += indicators.getProgressHtml(0, {
                        containerClass: 'playbackProgress hide'
                    });
                }

                if (session.TranscodingInfo && session.TranscodingInfo.CompletionPercentage) {
                    var percent = session.TranscodingInfo.CompletionPercentage.toFixed(1);
                    html += indicators.getProgressHtml(percent, {
                        containerClass: 'transcodingProgress'
                    });
                } else {
                    // same issue as playbackProgress element above
                    html += indicators.getProgressHtml(0, {
                        containerClass: 'transcodingProgress hide'
                    });
                }

                html += '</div>';
                html += '</div>';
                html += '</div>';
                html += '<div class="sessionCardFooter cardFooter">';
                html += '<div class="sessionCardButtons flex align-items-center justify-content-center">';

                var btnCssClass = session.ServerId && session.NowPlayingItem && session.SupportsRemoteControl ? '' : ' hide';
                const playIcon = session.PlayState.IsPaused ? 'pause' : 'play_arrow';

                html += '<button is="paper-icon-button-light" class="sessionCardButton btnSessionPlayPause paper-icon-button-light ' + btnCssClass + '"><span class="material-icons ' + playIcon + '"></span></button>';
                html += '<button is="paper-icon-button-light" class="sessionCardButton btnSessionStop paper-icon-button-light ' + btnCssClass + '"><span class="material-icons stop"></span></button>';

                btnCssClass = session.TranscodingInfo && session.TranscodingInfo.TranscodeReasons && session.TranscodingInfo.TranscodeReasons.length ? '' : ' hide';
                html += '<button is="paper-icon-button-light" class="sessionCardButton btnSessionInfo paper-icon-button-light ' + btnCssClass + '" title="' + globalize.translate('ViewPlaybackInfo') + '"><span class="material-icons info"></span></button>';

                btnCssClass = session.ServerId && -1 !== session.SupportedCommands.indexOf('DisplayMessage') && session.DeviceId !== connectionManager.deviceId() ? '' : ' hide';
                html += '<button is="paper-icon-button-light" class="sessionCardButton btnSessionSendMessage paper-icon-button-light ' + btnCssClass + '" title="' + globalize.translate('SendMessage') + '"><span class="material-icons message"></span></button>';
                html += '</div>';

                html += '<div class="sessionNowPlayingStreamInfo" style="padding:.5em 0 1em;">';
                html += DashboardPage.getSessionNowPlayingStreamInfo(session);
                html += '</div>';

                html += '<div class="flex align-items-center justify-content-center">';
                var userImage = DashboardPage.getUserImage(session);
                html += userImage ? '<div class="activitylogUserPhoto" style="background-image:url(\'' + userImage + "');\"></div>" : '<div style="height:1.71em;"></div>';
                html += '<div class="sessionUserName">';
                html += DashboardPage.getUsersHtml(session);

                html += '</div>';
                html += '</div>';
                html += '</div>';
                html += '</div>';
                html += '</div>';
            }
        }

        parentElement.insertAdjacentHTML('beforeend', html);
        var deadSessionElem = parentElement.querySelector('.deadSession');

        if (deadSessionElem) {
            deadSessionElem.parentNode.removeChild(deadSessionElem);
        }
    }

    function renderRunningTasks(view, tasks) {
        var html = '';
        tasks = tasks.filter(function (task) {
            if ('Idle' != task.State) {
                return !task.IsHidden;
            }

            return false;
        });

        if (tasks.length) {
            view.querySelector('.runningTasksContainer').classList.remove('hide');
        } else {
            view.querySelector('.runningTasksContainer').classList.add('hide');
        }

        for (var i = 0, length = tasks.length; i < length; i++) {
            var task = tasks[i];
            html += '<p>';
            html += task.Name + '<br/>';

            if (task.State === 'Running') {
                var progress = (task.CurrentProgressPercentage || 0).toFixed(1);
                html += '<progress max="100" value="' + progress + '" title="' + progress + '%">';
                html += progress + '%';
                html += '</progress>';
                html += "<span style='color:#00a4dc;margin-left:5px;margin-right:5px;'>" + progress + '%</span>';
                html += '<button type="button" is="paper-icon-button-light" title="' + globalize.translate('ButtonStop') + '" onclick="DashboardPage.stopTask(this, \'' + task.Id + '\');" class="autoSize"><span class="material-icons cancel"></span></button>';
            } else if (task.State === 'Cancelling') {
                html += '<span style="color:#cc0000;">' + globalize.translate('LabelStopping') + '</span>';
            }

            html += '</p>';
        }

        view.querySelector('#divRunningTasks').innerHTML = html;
    }

    window.DashboardPage = {
        startInterval: function (apiClient) {
            apiClient.sendMessage('SessionsStart', '0,1500');
            apiClient.sendMessage('ScheduledTasksInfoStart', '0,1000');
        },
        stopInterval: function (apiClient) {
            apiClient.sendMessage('SessionsStop');
            apiClient.sendMessage('ScheduledTasksInfoStop');
        },
        getSessionNowPlayingStreamInfo: function (session) {
            var html = '';
            var showTranscodingInfo = false;
            var displayPlayMethod = playMethodHelper.getDisplayPlayMethod(session);

            if (displayPlayMethod === 'DirectStream') {
                html += globalize.translate('DirectStreaming');
            } else if (displayPlayMethod === 'Transcode') {
                html += globalize.translate('Transcoding');

                if (session.TranscodingInfo && session.TranscodingInfo.Framerate) {
                    html += ' (' + session.TranscodingInfo.Framerate + ' fps)';
                }

                showTranscodingInfo = true;
            } else if (displayPlayMethod === 'DirectPlay') {
                html += globalize.translate('DirectPlaying');
            }

            if (showTranscodingInfo) {
                var line = [];

                if (session.TranscodingInfo) {
                    if (session.TranscodingInfo.Bitrate) {
                        if (session.TranscodingInfo.Bitrate > 1e6) {
                            line.push((session.TranscodingInfo.Bitrate / 1e6).toFixed(1) + ' Mbps');
                        } else {
                            line.push(Math.floor(session.TranscodingInfo.Bitrate / 1e3) + ' Kbps');
                        }
                    }

                    if (session.TranscodingInfo.Container) {
                        line.push(session.TranscodingInfo.Container);
                    }

                    if (session.TranscodingInfo.VideoCodec) {
                        line.push(session.TranscodingInfo.VideoCodec);
                    }

                    if (session.TranscodingInfo.AudioCodec && session.TranscodingInfo.AudioCodec != session.TranscodingInfo.Container) {
                        line.push(session.TranscodingInfo.AudioCodec);
                    }
                }

                if (line.length) {
                    html += ' - ' + line.join(' ');
                }
            }

            return html;
        },
        getSessionNowPlayingTime: function (session) {
            var nowPlayingItem = session.NowPlayingItem;
            var html = '';

            if (nowPlayingItem) {
                if (session.PlayState.PositionTicks) {
                    html += datetime.getDisplayRunningTime(session.PlayState.PositionTicks);
                } else {
                    html += '0:00';
                }

                html += ' / ';

                if (nowPlayingItem && nowPlayingItem.RunTimeTicks) {
                    html += datetime.getDisplayRunningTime(nowPlayingItem.RunTimeTicks);
                } else {
                    html += '0:00';
                }
            }

            return html;
        },
        getAppSecondaryText: function (session) {
            return session.Client + ' ' + session.ApplicationVersion;
        },
        getNowPlayingName: function (session) {
            var imgUrl = '';
            var nowPlayingItem = session.NowPlayingItem;
            // FIXME: It seems that, sometimes, server sends date in the future, so date-fns displays messages like 'in less than a minute'. We should fix
            // how dates are returned by the server when the session is active and show something like 'Active now', instead of past/future sentences
            if (!nowPlayingItem) {
                return {
                    html: globalize.translate('LastSeen', datefns.formatDistanceToNow(Date.parse(session.LastActivityDate), dfnshelper.localeWithSuffix)),
                    image: imgUrl
                };
            }

            var topText = itemHelper.getDisplayName(nowPlayingItem);
            var bottomText = '';

            if (nowPlayingItem.Artists && nowPlayingItem.Artists.length) {
                bottomText = topText;
                topText = nowPlayingItem.Artists[0];
            } else {
                if (nowPlayingItem.SeriesName || nowPlayingItem.Album) {
                    bottomText = topText;
                    topText = nowPlayingItem.SeriesName || nowPlayingItem.Album;
                } else if (nowPlayingItem.ProductionYear) {
                    bottomText = nowPlayingItem.ProductionYear;
                }
            }

            if (nowPlayingItem.ImageTags && nowPlayingItem.ImageTags.Logo) {
                imgUrl = ApiClient.getScaledImageUrl(nowPlayingItem.Id, {
                    tag: nowPlayingItem.ImageTags.Logo,
                    maxHeight: 24,
                    maxWidth: 130,
                    type: 'Logo'
                });
            } else if (nowPlayingItem.ParentLogoImageTag) {
                imgUrl = ApiClient.getScaledImageUrl(nowPlayingItem.ParentLogoItemId, {
                    tag: nowPlayingItem.ParentLogoImageTag,
                    maxHeight: 24,
                    maxWidth: 130,
                    type: 'Logo'
                });
            }

            if (imgUrl) {
                topText = '<img src="' + imgUrl + '" style="max-height:24px;max-width:130px;" />';
            }

            return {
                html: bottomText ? topText + '<br/>' + bottomText : topText,
                image: imgUrl
            };
        },
        getUsersHtml: function (session) {
            var html = [];

            if (session.UserId) {
                html.push(session.UserName);
            }

            for (var i = 0, length = session.AdditionalUsers.length; i < length; i++) {
                html.push(session.AdditionalUsers[i].UserName);
            }

            return html.join(', ');
        },
        getUserImage: function (session) {
            if (session.UserId && session.UserPrimaryImageTag) {
                return ApiClient.getUserImageUrl(session.UserId, {
                    tag: session.UserPrimaryImageTag,
                    type: 'Primary'
                });
            }

            return null;
        },
        updateSession: function (row, session) {
            row.classList.remove('deadSession');
            var nowPlayingItem = session.NowPlayingItem;

            if (nowPlayingItem) {
                row.classList.add('playingSession');
            } else {
                row.classList.remove('playingSession');
            }

            if (session.ServerId && -1 !== session.SupportedCommands.indexOf('DisplayMessage') && session.DeviceId !== connectionManager.deviceId()) {
                row.querySelector('.btnSessionSendMessage').classList.remove('hide');
            } else {
                row.querySelector('.btnSessionSendMessage').classList.add('hide');
            }

            if (session.TranscodingInfo && session.TranscodingInfo.TranscodeReasons && session.TranscodingInfo && session.TranscodingInfo.TranscodeReasons.length) {
                row.querySelector('.btnSessionInfo').classList.remove('hide');
            } else {
                row.querySelector('.btnSessionInfo').classList.add('hide');
            }

            var btnSessionPlayPause = row.querySelector('.btnSessionPlayPause');

            if (session.ServerId && nowPlayingItem && session.SupportsRemoteControl && session.DeviceId !== connectionManager.deviceId()) {
                btnSessionPlayPause.classList.remove('hide');
                row.querySelector('.btnSessionStop').classList.remove('hide');
            } else {
                btnSessionPlayPause.classList.add('hide');
                row.querySelector('.btnSessionStop').classList.add('hide');
            }

            const btnSessionPlayPauseIcon = btnSessionPlayPause.querySelector('.material-icons');
            btnSessionPlayPauseIcon.classList.remove('play_arrow', 'pause');
            btnSessionPlayPauseIcon.classList.add(session.PlayState && session.PlayState.IsPaused ? 'play_arrow' : 'pause');

            row.querySelector('.sessionNowPlayingStreamInfo').innerHTML = DashboardPage.getSessionNowPlayingStreamInfo(session);
            row.querySelector('.sessionNowPlayingTime').innerHTML = DashboardPage.getSessionNowPlayingTime(session);
            row.querySelector('.sessionUserName').innerHTML = DashboardPage.getUsersHtml(session);
            row.querySelector('.sessionAppSecondaryText').innerHTML = DashboardPage.getAppSecondaryText(session);
            row.querySelector('.sessionTranscodingFramerate').innerHTML = session.TranscodingInfo && session.TranscodingInfo.Framerate ? session.TranscodingInfo.Framerate + ' fps' : '';
            var nowPlayingName = DashboardPage.getNowPlayingName(session);
            var nowPlayingInfoElem = row.querySelector('.sessionNowPlayingInfo');

            if (!(nowPlayingName.image && nowPlayingName.image == nowPlayingInfoElem.getAttribute('data-imgsrc'))) {
                nowPlayingInfoElem.innerHTML = nowPlayingName.html;
                nowPlayingInfoElem.setAttribute('data-imgsrc', nowPlayingName.image || '');
            }

            var playbackProgressElem = row.querySelector('.playbackProgress');

            if (nowPlayingItem && nowPlayingItem.RunTimeTicks) {
                var percent = 100 * (session.PlayState.PositionTicks || 0) / nowPlayingItem.RunTimeTicks;
                playbackProgressElem.outerHTML = indicators.getProgressHtml(percent, {
                    containerClass: 'playbackProgress'
                });
            } else {
                playbackProgressElem.outerHTML = indicators.getProgressHtml(0, {
                    containerClass: 'playbackProgress hide'
                });
            }

            var transcodingProgress = row.querySelector('.transcodingProgress');

            if (session.TranscodingInfo && session.TranscodingInfo.CompletionPercentage) {
                var percent = session.TranscodingInfo.CompletionPercentage.toFixed(1);
                transcodingProgress.outerHTML = indicators.getProgressHtml(percent, {
                    containerClass: 'transcodingProgress'
                });
            } else {
                transcodingProgress.outerHTML = indicators.getProgressHtml(0, {
                    containerClass: 'transcodingProgress hide'
                });
            }

            var imgUrl = DashboardPage.getNowPlayingImageUrl(nowPlayingItem) || '';
            var imgElem = row.querySelector('.sessionNowPlayingContent');

            if (imgUrl != imgElem.getAttribute('data-src')) {
                imgElem.style.backgroundImage = imgUrl ? "url('" + imgUrl + "')" : '';
                imgElem.setAttribute('data-src', imgUrl);

                if (imgUrl) {
                    imgElem.classList.add('sessionNowPlayingContent-withbackground');
                } else {
                    imgElem.classList.remove('sessionNowPlayingContent-withbackground');
                }
            }
        },
        getClientImage: function (connection) {
            var iconUrl = imageHelper.getDeviceIcon(connection);
            return "<img src='" + iconUrl + "' />";
        },
        getNowPlayingImageUrl: function (item) {
            /* Screen width is multiplied by 0.2, as the there is currently no way to get the width of
            elements that aren't created yet. */
            if (item && item.BackdropImageTags && item.BackdropImageTags.length) {
                return ApiClient.getScaledImageUrl(item.Id, {
                    maxWidth: Math.round(dom.getScreenWidth() * 0.20),
                    type: 'Backdrop',
                    tag: item.BackdropImageTags[0]
                });
            }

            if (item && item.ParentBackdropImageTags && item.ParentBackdropImageTags.length) {
                return ApiClient.getScaledImageUrl(item.ParentBackdropItemId, {
                    maxWidth: Math.round(dom.getScreenWidth() * 0.20),
                    type: 'Backdrop',
                    tag: item.ParentBackdropImageTags[0]
                });
            }

            if (item && item.BackdropImageTag) {
                return ApiClient.getScaledImageUrl(item.BackdropItemId, {
                    maxWidth: Math.round(dom.getScreenWidth() * 0.20),
                    type: 'Backdrop',
                    tag: item.BackdropImageTag
                });
            }

            var imageTags = (item || {}).ImageTags || {};

            if (item && imageTags.Thumb) {
                return ApiClient.getScaledImageUrl(item.Id, {
                    maxWidth: Math.round(dom.getScreenWidth() * 0.20),
                    type: 'Thumb',
                    tag: imageTags.Thumb
                });
            }

            if (item && item.ParentThumbImageTag) {
                return ApiClient.getScaledImageUrl(item.ParentThumbItemId, {
                    maxWidth: Math.round(dom.getScreenWidth() * 0.20),
                    type: 'Thumb',
                    tag: item.ParentThumbImageTag
                });
            }

            if (item && item.ThumbImageTag) {
                return ApiClient.getScaledImageUrl(item.ThumbItemId, {
                    maxWidth: Math.round(dom.getScreenWidth() * 0.20),
                    type: 'Thumb',
                    tag: item.ThumbImageTag
                });
            }

            if (item && imageTags.Primary) {
                return ApiClient.getScaledImageUrl(item.Id, {
                    maxWidth: Math.round(dom.getScreenWidth() * 0.20),
                    type: 'Primary',
                    tag: imageTags.Primary
                });
            }

            if (item && item.PrimaryImageTag) {
                return ApiClient.getScaledImageUrl(item.PrimaryImageItemId, {
                    maxWidth: Math.round(dom.getScreenWidth() * 0.20),
                    type: 'Primary',
                    tag: item.PrimaryImageTag
                });
            }

            if (item && item.AlbumPrimaryImageTag) {
                return ApiClient.getScaledImageUrl(item.AlbumId, {
                    maxWidth: Math.round(dom.getScreenWidth() * 0.20),
                    type: 'Primary',
                    tag: item.AlbumPrimaryImageTag
                });
            }

            return null;
        },
        systemUpdateTaskKey: 'SystemUpdateTask',
        stopTask: function (btn, id) {
            var page = dom.parentWithClass(btn, 'page');
            ApiClient.stopScheduledTask(id).then(function () {
                pollForInfo(page, ApiClient);
            });
        },
        restart: function (btn) {
            require(['confirm'], function (confirm) {
                confirm({
                    title: globalize.translate('HeaderRestart'),
                    text: globalize.translate('MessageConfirmRestart'),
                    confirmText: globalize.translate('ButtonRestart'),
                    primary: 'delete'
                }).then(function () {
                    var page = dom.parentWithClass(btn, 'page');
                    page.querySelector('#btnRestartServer').disabled = true;
                    page.querySelector('#btnShutdown').disabled = true;
                    ApiClient.restartServer();
                });
            });
        },
        shutdown: function (btn) {
            require(['confirm'], function (confirm) {
                confirm({
                    title: globalize.translate('HeaderShutdown'),
                    text: globalize.translate('MessageConfirmShutdown'),
                    confirmText: globalize.translate('ButtonShutdown'),
                    primary: 'delete'
                }).then(function () {
                    var page = dom.parentWithClass(btn, 'page');
                    page.querySelector('#btnRestartServer').disabled = true;
                    page.querySelector('#btnShutdown').disabled = true;
                    ApiClient.shutdownServer();
                });
            });
        }
    };
    return function (view, params) {
        function onRestartRequired(evt, apiClient) {
            console.debug('onRestartRequired not implemented', evt, apiClient);
        }

        function onServerShuttingDown(evt, apiClient) {
            console.debug('onServerShuttingDown not implemented', evt, apiClient);
        }

        function onServerRestarting(evt, apiClient) {
            console.debug('onServerRestarting not implemented', evt, apiClient);
        }

        function onPackageInstalling(evt, apiClient) {
            if (apiClient.serverId() === serverId) {
                pollForInfo(view, apiClient, true);
                reloadSystemInfo(view, apiClient);
            }
        }

        function onPackageInstallationCompleted(evt, apiClient) {
            if (apiClient.serverId() === serverId) {
                pollForInfo(view, apiClient, true);
                reloadSystemInfo(view, apiClient);
            }
        }

        function onSessionsUpdate(evt, apiClient, info) {
            if (apiClient.serverId() === serverId) {
                renderInfo(view, info);
            }
        }

        function onScheduledTasksUpdate(evt, apiClient, info) {
            if (apiClient.serverId() === serverId) {
                renderRunningTasks(view, info);
            }
        }

        var serverId = ApiClient.serverId();
        view.querySelector('.activeDevices').addEventListener('click', onActiveDevicesClick);
        view.addEventListener('viewshow', function () {
            var page = this;
            var apiClient = ApiClient;

            if (apiClient) {
                loading.show();
                pollForInfo(page, apiClient);
                DashboardPage.startInterval(apiClient);
                events.on(serverNotifications, 'RestartRequired', onRestartRequired);
                events.on(serverNotifications, 'ServerShuttingDown', onServerShuttingDown);
                events.on(serverNotifications, 'ServerRestarting', onServerRestarting);
                events.on(serverNotifications, 'PackageInstalling', onPackageInstalling);
                events.on(serverNotifications, 'PackageInstallationCompleted', onPackageInstallationCompleted);
                events.on(serverNotifications, 'Sessions', onSessionsUpdate);
                events.on(serverNotifications, 'ScheduledTasksInfo', onScheduledTasksUpdate);
                DashboardPage.lastAppUpdateCheck = null;
                reloadSystemInfo(page, ApiClient);

                if (!page.userActivityLog) {
                    page.userActivityLog = new ActivityLog({
                        serverId: ApiClient.serverId(),
                        element: page.querySelector('.userActivityItems')
                    });
                }

                if (ApiClient.isMinServerVersion('3.4.1.25')) {
                    if (!page.serverActivityLog) {
                        page.serverActivityLog = new ActivityLog({
                            serverId: ApiClient.serverId(),
                            element: page.querySelector('.serverActivityItems')
                        });
                    }
                }

                refreshActiveRecordings(view, apiClient);
                loading.hide();
            }
        });
        view.addEventListener('viewbeforehide', function () {
            var apiClient = ApiClient;
            events.off(serverNotifications, 'RestartRequired', onRestartRequired);
            events.off(serverNotifications, 'ServerShuttingDown', onServerShuttingDown);
            events.off(serverNotifications, 'ServerRestarting', onServerRestarting);
            events.off(serverNotifications, 'PackageInstalling', onPackageInstalling);
            events.off(serverNotifications, 'PackageInstallationCompleted', onPackageInstallationCompleted);
            events.off(serverNotifications, 'Sessions', onSessionsUpdate);
            events.off(serverNotifications, 'ScheduledTasksInfo', onScheduledTasksUpdate);

            if (apiClient) {
                DashboardPage.stopInterval(apiClient);
            }
        });
        view.addEventListener('viewdestroy', function () {
            var page = this;
            var userActivityLog = page.userActivityLog;

            if (userActivityLog) {
                userActivityLog.destroy();
            }

            var serverActivityLog = page.serverActivityLog;

            if (serverActivityLog) {
                serverActivityLog.destroy();
            }
        });
    };
});<|MERGE_RESOLUTION|>--- conflicted
+++ resolved
@@ -252,15 +252,6 @@
                 html += '</div>';
                 html += '</div>';
 
-<<<<<<< HEAD
-=======
-                if (session.TranscodingInfo && session.TranscodingInfo.Framerate) {
-                    html += '<div class="sessionTranscodingFramerate">' + session.TranscodingInfo.Framerate + ' fps</div>';
-                } else {
-                    html += '<div class="sessionTranscodingFramerate"></div>';
-                }
-
->>>>>>> 1918262a
                 html += '<div class="sessionNowPlayingDetails">';
                 var nowPlayingName = DashboardPage.getNowPlayingName(session);
                 html += '<div class="sessionNowPlayingInfo" data-imgsrc="' + nowPlayingName.image + '">';
