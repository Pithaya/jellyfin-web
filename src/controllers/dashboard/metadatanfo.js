--- conflicted
+++ resolved
@@ -39,13 +39,8 @@
         const msg = [];
         msg.push(globalize.translate('MetadataSettingChangeHelp'));
 
-<<<<<<< HEAD
-        require(['alert'], function (alert) {
-            alert.default({
-=======
         import('alert').then(({default: alert}) => {
             alert({
->>>>>>> 08aadfe9
                 text: msg.join('<br/><br/>')
             });
         });
