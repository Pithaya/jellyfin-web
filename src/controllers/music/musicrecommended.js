--- conflicted
+++ resolved
@@ -292,13 +292,6 @@
                 case 6:
                     depends = 'controllers/music/musicgenres';
                     break;
-<<<<<<< HEAD
-=======
-
-                case 7:
-                    depends = 'scripts/searchtab';
-                    break;
->>>>>>> e2aff662
             }
 
             import(depends).then(({default: controllerFactory}) => {
