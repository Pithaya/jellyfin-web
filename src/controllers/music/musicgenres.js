--- conflicted
+++ resolved
@@ -3,15 +3,11 @@
 import imageLoader from 'imageLoader';
 import loading from 'loading';
 
-<<<<<<< HEAD
+libraryBrowser = libraryBrowser.default || libraryBrowser;
+
 /* eslint-disable indent */
 
     export default function (view, params, tabContent) {
-=======
-    libraryBrowser = libraryBrowser.default || libraryBrowser;
-
-    return function (view, params, tabContent) {
->>>>>>> 6f1fc1e4
         function getPageData() {
             const key = getSavedQueryKey();
             let pageData = data[key];
