--- conflicted
+++ resolved
@@ -47,15 +47,9 @@
 function showSaveMessage(recordingPathChanged) {
     let msg = '';
 
-<<<<<<< HEAD
-        if (recordingPathChanged) {
-            msg += globalize.translate('MessageChangeRecordingPath');
-        }
-=======
     if (recordingPathChanged) {
-        msg += globalize.translate('RecordingPathChangeMessage');
+        msg += globalize.translate('MessageChangeRecordingPath');
     }
->>>>>>> 33700cb3
 
     if (msg) {
         import('alert').then(({default: alert}) => {
