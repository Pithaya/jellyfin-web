--- conflicted
+++ resolved
@@ -279,28 +279,6 @@
 }
 
 @media all and (min-width:84em) {
-<<<<<<< HEAD
-=======
-    .headerTop {
-        padding: 1.489em 0
-    }
-
-    .headerTabs {
-        -webkit-align-self: center;
-        align-self: center;
-        width: auto;
-        -webkit-box-align: center;
-        -webkit-align-items: center;
-        align-items: center;
-        -webkit-box-pack: center;
-        -webkit-justify-content: center;
-        justify-content: center;
-        margin-top: -3.34em;
-        position: relative;
-        top: -1.05em
-    }
-
->>>>>>> bee1b9f9
     .libraryPage:not(.noSecondaryNavPage) {
         padding-top: 4.6em !important
     }
@@ -523,12 +501,6 @@
 
 .detailPagePrimaryContent {
     position: relative;
-<<<<<<< HEAD
-=======
-    -webkit-box-flex: 1;
-    -webkit-flex-grow: 1;
-    flex-grow: 1
->>>>>>> bee1b9f9
 }
 
 .detailLogo {
@@ -711,13 +683,9 @@
     }
 }
 
-<<<<<<< HEAD
 .detailButton-content {
-=======
-.detailButton-mobile-content {
     display: -webkit-box;
     display: -webkit-flex;
->>>>>>> bee1b9f9
     display: flex;
     -webkit-box-orient: vertical;
     -webkit-box-direction: normal;
