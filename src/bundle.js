--- conflicted
+++ resolved
@@ -103,13 +103,8 @@
     return material_icons;
 });
 
-<<<<<<< HEAD
+// noto font
 var noto = require("jellyfin-noto");
-=======
-// Noto Sans
-
-var jellyfin_noto = require("jellyfin-noto");
->>>>>>> e521bf05
 _define("jellyfin-noto", function () {
     return noto;
 });
