--- conflicted
+++ resolved
@@ -1,13 +1,3 @@
-<<<<<<< HEAD
-define(['dom', 'layoutManager', 'inputManager', 'connectionManager', 'events', 'viewManager', 'libraryBrowser', 'appRouter', 'apphost', 'playbackManager', 'syncPlayManager', 'groupSelectionMenu', 'browser', 'globalize', 'scripts/imagehelper', 'paper-icon-button-light', 'material-icons', 'scrollStyles', 'flexStyles'], function (dom, layoutManager, inputManager, connectionManager, events, viewManager, libraryBrowser, appRouter, appHost, playbackManager, syncPlayManager, groupSelectionMenu, browser, globalize, imageHelper) {
-    'use strict';
-
-    appHost = appHost.default || appHost;
-    viewManager = viewManager.default || viewManager;
-    playbackManager = playbackManager.default || playbackManager;
-    browser = browser.default || browser;
-    layoutManager = layoutManager.default || layoutManager;
-=======
 import dom from 'dom';
 import layoutManager from 'layoutManager';
 import inputManager from 'inputManager';
@@ -28,7 +18,6 @@
 import 'flexStyles';
 
 /* eslint-disable indent */
->>>>>>> f2540fb8
 
     function renderHeader() {
         let html = '';
