define(["userSettings", "globalize"], function (userSettings, globalize) {
    "use strict";

    var libraryBrowser = {
        getSavedQueryKey: function (modifier) {
            return window.location.href.split("#")[0] + (modifier || "");
        },
        loadSavedQueryValues: function (key, query) {
            var values = userSettings.get(key);

            if (values) {
                values = JSON.parse(values);
                return Object.assign(query, values);
            }

            return query;
        },
        saveQueryValues: function (key, query) {
            var values = {};

            if (query.SortBy) {
                values.SortBy = query.SortBy;
            }

            if (query.SortOrder) {
                values.SortOrder = query.SortOrder;
            }

            userSettings.set(key, JSON.stringify(values));
        },
        saveViewSetting: function (key, value) {
            userSettings.set(key + "-_view", value);
        },
        getSavedView: function (key) {
            return userSettings.get(key + "-_view");
        },
        showLayoutMenu: function (button, currentLayout, views) {
            var dispatchEvent = true;

            if (!views) {
                dispatchEvent = false;
                views = button.getAttribute("data-layouts");
                views = views ? views.split(",") : ["List", "Poster", "PosterCard", "Thumb", "ThumbCard"];
            }

            var menuItems = views.map(function (v) {
                return {
                    name: globalize.translate("Option" + v),
                    id: v,
                    selected: currentLayout == v
                };
            });

            require(["actionsheet"], function (actionsheet) {
                actionsheet.show({
                    items: menuItems,
                    positionTo: button,
                    callback: function (id) {
                        button.dispatchEvent(new CustomEvent("layoutchange", {
                            detail: {
                                viewStyle: id
                            },
                            bubbles: true,
                            cancelable: false
                        }));

                        if (!dispatchEvent) {
                            if (window.$) {
                                $(button).trigger("layoutchange", [id]);
                            }
                        }
                    }
                });
            });
        },
        getQueryPagingHtml: function (options) {
            var startIndex = options.startIndex;
            var limit = options.limit;
            var totalRecordCount = options.totalRecordCount;
            var html = "";
            var recordsEnd = Math.min(startIndex + limit, totalRecordCount);
            var showControls = limit < totalRecordCount;

            if (html += '<div class="listPaging">', showControls) {
                html += '<span style="vertical-align:middle;">';
                html += globalize.translate("ListPaging", (totalRecordCount ? startIndex + 1 : 0), recordsEnd, totalRecordCount);
                html += "</span>";
            }

            if (showControls || options.viewButton || options.filterButton || options.sortButton || options.addLayoutButton) {
                html += '<div style="display:inline-block;">';

                if (showControls) {
                    html += '<button is="paper-icon-button-light" class="btnPreviousPage autoSize" ' + (startIndex ? "" : "disabled") + '><span class="material-icons arrow_back"></span></button>';
                    html += '<button is="paper-icon-button-light" class="btnNextPage autoSize" ' + (startIndex + limit >= totalRecordCount ? "disabled" : "") + '><span class="material-icons arrow_forward"></span></button>';
                }

                if (options.addLayoutButton) {
<<<<<<< HEAD
                    html += '<button is="paper-icon-button-light" title="' + Globalize.translate("ButtonSelectView") + '" class="btnChangeLayout autoSize" data-layouts="' + (options.layouts || "") + '" onclick="LibraryBrowser.showLayoutMenu(this, \'' + (options.currentLayout || "") + '\');"><span class="material-icons view_comfy"></span></button>';
                }

                if (options.sortButton) {
                    html += '<button is="paper-icon-button-light" class="btnSort autoSize" title="' + Globalize.translate("ButtonSort") + '"><span class="material-icons sort_by_alpha"></span></button>';
                }

                if (options.filterButton) {
                    html += '<button is="paper-icon-button-light" class="btnFilter autoSize" title="' + Globalize.translate("ButtonFilter") + '"><span class="material-icons filter_list"></span></button>';
=======
                    html += '<button is="paper-icon-button-light" title="' + globalize.translate("ButtonSelectView") + '" class="btnChangeLayout autoSize" data-layouts="' + (options.layouts || "") + '" onclick="LibraryBrowser.showLayoutMenu(this, \'' + (options.currentLayout || "") + '\');"><i class="material-icons view_comfy"></i></button>';
                }

                if (options.sortButton) {
                    html += '<button is="paper-icon-button-light" class="btnSort autoSize" title="' + globalize.translate("ButtonSort") + '"><i class="material-icons sort_by_alpha"></i></button>';
                }

                if (options.filterButton) {
                    html += '<button is="paper-icon-button-light" class="btnFilter autoSize" title="' + globalize.translate("ButtonFilter") + '"><i class="material-icons filter_list"></i></button>';
>>>>>>> 6dd1d906
                }

                html += "</div>";
            }

            return html += "</div>";
        },
        showSortMenu: function (options) {
            require(["dialogHelper", "emby-radio"], function (dialogHelper) {
                function onSortByChange() {
                    var newValue = this.value;

                    if (this.checked) {
                        var changed = options.query.SortBy != newValue;
                        options.query.SortBy = newValue.replace("_", ",");
                        options.query.StartIndex = 0;

                        if (options.callback && changed) {
                            options.callback();
                        }
                    }
                }

                function onSortOrderChange() {
                    var newValue = this.value;

                    if (this.checked) {
                        var changed = options.query.SortOrder != newValue;
                        options.query.SortOrder = newValue;
                        options.query.StartIndex = 0;

                        if (options.callback && changed) {
                            options.callback();
                        }
                    }
                }

                var dlg = dialogHelper.createDialog({
                    removeOnClose: true,
                    modal: false,
                    entryAnimationDuration: 160,
                    exitAnimationDuration: 200
                });
                dlg.classList.add("ui-body-a");
                dlg.classList.add("background-theme-a");
                dlg.classList.add("formDialog");
                var html = "";
                html += '<div style="margin:0;padding:1.25em 1.5em 1.5em;">';
                html += '<h2 style="margin:0 0 .5em;">';
                html += globalize.translate("HeaderSortBy");
                html += "</h2>";
                var i;
                var length;
                var isChecked;
                html += '<div>';
                for (i = 0, length = options.items.length; i < length; i++) {
                    var option = options.items[i];
                    var radioValue = option.id.replace(",", "_");
                    isChecked = (options.query.SortBy || "").replace(",", "_") == radioValue ? " checked" : "";
                    html += '<label class="radio-label-block"><input type="radio" is="emby-radio" name="SortBy" data-id="' + option.id + '" value="' + radioValue + '" class="menuSortBy" ' + isChecked + " /><span>" + option.name + "</span></label>";
                }

                html += "</div>";
                html += '<h2 style="margin: 1em 0 .5em;">';
                html += globalize.translate("HeaderSortOrder");
                html += "</h2>";
                html += "<div>";
                isChecked = "Ascending" == options.query.SortOrder ? " checked" : "";
                html += '<label class="radio-label-block"><input type="radio" is="emby-radio" name="SortOrder" value="Ascending" class="menuSortOrder" ' + isChecked + " /><span>" + globalize.translate("OptionAscending") + "</span></label>";
                isChecked = "Descending" == options.query.SortOrder ? " checked" : "";
                html += '<label class="radio-label-block"><input type="radio" is="emby-radio" name="SortOrder" value="Descending" class="menuSortOrder" ' + isChecked + " /><span>" + globalize.translate("OptionDescending") + "</span></label>";
                html += "</div>";
                html += "</div>";
                dlg.innerHTML = html;
                dialogHelper.open(dlg);
                var sortBys = dlg.querySelectorAll(".menuSortBy");

                for (i = 0, length = sortBys.length; i < length; i++) {
                    sortBys[i].addEventListener("change", onSortByChange);
                }

                var sortOrders = dlg.querySelectorAll(".menuSortOrder");

                for (i = 0, length = sortOrders.length; i < length; i++) {
                    sortOrders[i].addEventListener("change", onSortOrderChange);
                }
            });
        }
    };
    window.LibraryBrowser = libraryBrowser;
    return libraryBrowser;
});<|MERGE_RESOLUTION|>--- conflicted
+++ resolved
@@ -96,27 +96,15 @@
                 }
 
                 if (options.addLayoutButton) {
-<<<<<<< HEAD
-                    html += '<button is="paper-icon-button-light" title="' + Globalize.translate("ButtonSelectView") + '" class="btnChangeLayout autoSize" data-layouts="' + (options.layouts || "") + '" onclick="LibraryBrowser.showLayoutMenu(this, \'' + (options.currentLayout || "") + '\');"><span class="material-icons view_comfy"></span></button>';
+                    html += '<button is="paper-icon-button-light" title="' + globalize.translate("ButtonSelectView") + '" class="btnChangeLayout autoSize" data-layouts="' + (options.layouts || "") + '" onclick="LibraryBrowser.showLayoutMenu(this, \'' + (options.currentLayout || "") + '\');"><span class="material-icons view_comfy"></span></button>';
                 }
 
                 if (options.sortButton) {
-                    html += '<button is="paper-icon-button-light" class="btnSort autoSize" title="' + Globalize.translate("ButtonSort") + '"><span class="material-icons sort_by_alpha"></span></button>';
+                    html += '<button is="paper-icon-button-light" class="btnSort autoSize" title="' + globalize.translate("ButtonSort") + '"><span class="material-icons sort_by_alpha"></span></button>';
                 }
 
                 if (options.filterButton) {
-                    html += '<button is="paper-icon-button-light" class="btnFilter autoSize" title="' + Globalize.translate("ButtonFilter") + '"><span class="material-icons filter_list"></span></button>';
-=======
-                    html += '<button is="paper-icon-button-light" title="' + globalize.translate("ButtonSelectView") + '" class="btnChangeLayout autoSize" data-layouts="' + (options.layouts || "") + '" onclick="LibraryBrowser.showLayoutMenu(this, \'' + (options.currentLayout || "") + '\');"><i class="material-icons view_comfy"></i></button>';
-                }
-
-                if (options.sortButton) {
-                    html += '<button is="paper-icon-button-light" class="btnSort autoSize" title="' + globalize.translate("ButtonSort") + '"><i class="material-icons sort_by_alpha"></i></button>';
-                }
-
-                if (options.filterButton) {
-                    html += '<button is="paper-icon-button-light" class="btnFilter autoSize" title="' + globalize.translate("ButtonFilter") + '"><i class="material-icons filter_list"></i></button>';
->>>>>>> 6dd1d906
+                    html += '<button is="paper-icon-button-light" class="btnFilter autoSize" title="' + globalize.translate("ButtonFilter") + '"><span class="material-icons filter_list"></span></button>';
                 }
 
                 html += "</div>";
