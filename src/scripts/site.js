--- conflicted
+++ resolved
@@ -820,16 +820,10 @@
         define('upNextDialog', [componentsPath + '/upnextdialog/upnextdialog'], returnFirstDependency);
         define('subtitleAppearanceHelper', [componentsPath + '/subtitlesettings/subtitleappearancehelper'], returnFirstDependency);
         define('subtitleSettings', [componentsPath + '/subtitlesettings/subtitlesettings'], returnFirstDependency);
-<<<<<<< HEAD
         define('settingsHelper', [componentsPath + '/settingshelper'], returnFirstDependency);
-        define('displaySettings', [componentsPath + '/displaysettings/displaysettings'], returnFirstDependency);
-        define('playbackSettings', [componentsPath + '/playbacksettings/playbacksettings'], returnFirstDependency);
-        define('homescreenSettings', [componentsPath + '/homescreensettings/homescreensettings'], returnFirstDependency);
-=======
         define('displaySettings', [componentsPath + '/displaySettings/displaySettings'], returnFirstDependency);
         define('playbackSettings', [componentsPath + '/playbackSettings/playbackSettings'], returnFirstDependency);
         define('homescreenSettings', [componentsPath + '/homeScreenSettings/homeScreenSettings'], returnFirstDependency);
->>>>>>> 22902666
         define('playbackManager', [componentsPath + '/playback/playbackmanager'], getPlaybackManager);
         define('timeSyncManager', [componentsPath + '/syncplay/timeSyncManager'], returnDefault);
         define('groupSelectionMenu', [componentsPath + '/syncplay/groupSelectionMenu'], returnFirstDependency);
