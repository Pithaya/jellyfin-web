--- conflicted
+++ resolved
@@ -643,18 +643,8 @@
             autoFocus: false,
             roles: "admin",
             controller: "scripts/addpluginpage"
-<<<<<<< HEAD
-        });
-        defineRoute({
-            path: "/appservices.html",
-            dependencies: [],
-            autoFocus: false,
-            roles: "admin"
-        });
-        defineRoute({
-=======
-        }), defineRoute({
->>>>>>> e08d7256
+        });
+        defineRoute({
             path: "/autoorganizelog.html",
             dependencies: [],
             roles: "admin"
@@ -742,18 +732,8 @@
             dependencies: [],
             autoFocus: false,
             roles: "admin"
-<<<<<<< HEAD
-        });
-        defineRoute({
-            path: "/opensubtitles.html",
-            dependencies: [],
-            autoFocus: false,
-            roles: "admin"
-        });
-        defineRoute({
-=======
-        }), defineRoute({
->>>>>>> e08d7256
+        });
+        defineRoute({
             path: "/forgotpassword.html",
             dependencies: ["emby-input", "emby-button"],
             anonymous: true,
