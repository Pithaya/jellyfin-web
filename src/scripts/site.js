import 'core-js/stable';
import 'regenerator-runtime/runtime';
import 'jquery';
import 'fast-text-encoding';
import 'intersection-observer';
import 'classlist.js';
import 'whatwg-fetch';
import 'resize-observer-polyfill';
import '../assets/css/site.scss';
import AppInfo from '../components/AppInfo';
import { Events } from 'jellyfin-apiclient';
import ServerConnections from '../components/ServerConnections';
import globalize from './globalize';
import browser from './browser';
import keyboardNavigation from './keyboardNavigation';
import './mouseManager';
import autoFocuser from '../components/autoFocuser';
import { appHost } from '../components/apphost';
import { getPlugins } from './settings/webSettings';
import { pluginManager } from '../components/pluginManager';
import packageManager from '../components/packageManager';
import { appRouter } from '../components/appRouter';
import '../elements/emby-button/emby-button';
import './autoThemes';
import './libraryMenu';
import './routes';
import '../components/themeMediaPlayer';
import './autoBackdrops';
import { pageClassOn } from './clientUtils';
import '../libraries/screensavermanager';
import './serverNotifications';
import '../components/playback/playerSelectionMenu';

// TODO: Move this elsewhere
window.getWindowLocationSearch = function(win) {
    let search = (win || window).location.search;

    if (!search) {
        const index = window.location.href.indexOf('?');

        if (index != -1) {
            search = window.location.href.substring(index);
        }
    }

    return search || '';
};

// TODO: Move this elsewhere
window.getParameterByName = function(name, url) {
    name = name.replace(/[\[]/, '\\[').replace(/[\]]/, '\\]');
    const regexS = '[\\?&]' + name + '=([^&#]*)';
    const regex = new RegExp(regexS, 'i');
    const results = regex.exec(url || getWindowLocationSearch());

    if (results == null) {
        return '';
    }

    return decodeURIComponent(results[1].replace(/\+/g, ' '));
};

if (window.appMode === 'cordova' || window.appMode === 'android' || window.appMode === 'standalone') {
    AppInfo.isNativeApp = true;
}

Object.freeze(AppInfo);

function loadCoreDictionary() {
    const languages = ['ar', 'be-by', 'bg-bg', 'ca', 'cs', 'da', 'de', 'el', 'en-gb', 'en-us', 'es', 'es-ar', 'es-mx', 'fa', 'fi', 'fr', 'fr-ca', 'gsw', 'he', 'hi-in', 'hr', 'hu', 'id', 'it', 'ja', 'kk', 'ko', 'lt-lt', 'ms', 'nb', 'nl', 'pl', 'pt-br', 'pt-pt', 'ro', 'ru', 'sk', 'sl-si', 'sv', 'tr', 'uk', 'vi', 'zh-cn', 'zh-hk', 'zh-tw'];
    const translations = languages.map(function (language) {
        return {
            lang: language,
            path: language + '.json'
        };
    });
    globalize.defaultModule('core');
    return globalize.loadStrings({
        name: 'core',
        translations: translations
    });
<<<<<<< HEAD
};

const AppInfo = {};

function initClient() {
    function bindConnectionManagerEvents(connectionManager, events, userSettings) {
        window.Events = events;

        window.connectionManager.currentApiClient = function () {
            if (!localApiClient) {
                const server = window.connectionManager.getLastUsedServer();

                if (server && server.Id) {
                    localApiClient = window.connectionManager.getApiClient(server.Id);
                }
            }

            return localApiClient;
        };

        window.connectionManager.onLocalUserSignedIn = function (user) {
            localApiClient = window.connectionManager.getApiClient(user.ServerId);
            window.ApiClient = localApiClient;
            return userSettings.setUserInfo(user.Id, localApiClient);
        };

        events.on(connectionManager, 'localusersignedout', function () {
            userSettings.setUserInfo(null, null);
        });
    }

    function createConnectionManager() {
        return require(['connectionManagerFactory', 'apphost', 'credentialprovider', 'events', 'userSettings', 'apiclient', 'clientUtils'], function (ConnectionManager, appHost, credentialProvider, events, userSettings, apiClientFactory, clientUtils) {
            appHost = appHost.default || appHost;

            const credentialProviderInstance = new credentialProvider();
            const promises = [appHost.init()];

            return Promise.all(promises).then(responses => {
                const capabilities = Dashboard.capabilities(appHost);

                window.connectionManager = new ConnectionManager(credentialProviderInstance, appHost.appName(), appHost.appVersion(), appHost.deviceName(), appHost.deviceId(), capabilities);

                bindConnectionManagerEvents(window.connectionManager, events, userSettings);
                clientUtils.serverAddress().then(server => {
                    if (!server) {
                        Dashboard.navigate('selectserver.html');
                        return;
                    }

                    console.debug('creating apiclient singleton');
                    const apiClient = new apiClientFactory(server, appHost.appName(), appHost.appVersion(), appHost.deviceName(), appHost.deviceId());

                    apiClient.enableAutomaticNetworking = false;
                    apiClient.manualAddressOnly = true;

                    window.connectionManager.addApiClient(apiClient);
                    window.ApiClient = apiClient;
                    console.debug('loaded apiclient singleton');

                    return Promise.resolve();
                });
            });
        });
    }
=======
}

function init() {
    ServerConnections.initApiClient();

    console.debug('initAfterDependencies promises resolved');

    loadCoreDictionary().then(function () {
        onGlobalizeInit();
    });

    keyboardNavigation.enable();
    autoFocuser.enable();
>>>>>>> 3ea32c87

    Events.on(ServerConnections, 'localusersignedin', globalize.updateCurrentCulture);
}

function onGlobalizeInit() {
    if (window.appMode === 'android') {
        if (window.location.href.toString().toLowerCase().indexOf('start=backgroundsync') !== -1) {
            return onAppReady();
        }
    }

    document.title = globalize.translateHtml(document.title, 'core');

    if (browser.tv && !browser.android) {
        console.debug('using system fonts with explicit sizes');
        import('../assets/css/fonts.sized.scss');
    } else {
        console.debug('using default fonts');
        import('../assets/css/fonts.scss');
    }

    import('../assets/css/librarybrowser.css');

    loadPlugins().then(function () {
        onAppReady();
    });
}

function loadPlugins() {
    console.groupCollapsed('loading installed plugins');
    console.dir(pluginManager);
    return getPlugins().then(function (list) {
        // these two plugins are dependent on features
        if (!appHost.supports('remotecontrol')) {
            list.splice(list.indexOf('sessionPlayer'), 1);

            if (!browser.chrome && !browser.opera) {
                list.splice(list.indexOf('chromecastPlayer', 1));
            }
        }

        // add any native plugins
        if (window.NativeShell) {
            list = list.concat(window.NativeShell.getPlugins());
        }

        Promise.all(list.map((plugin) => {
            return pluginManager.loadPlugin(import(/* webpackChunkName: "[request]" */ `../plugins/${plugin}`));
        }))
            .then(function () {
                console.debug('finished loading plugins');
            })
            .catch(() => console.debug('failed loading plugins'))
            .finally(() => {
                console.groupEnd('loading installed plugins');
                packageManager.init();
            })
        ;
    });
}

function onAppReady() {
    console.debug('begin onAppReady');

    console.debug('onAppReady: loading dependencies');

    if (browser.iOS) {
        import('../assets/css/ios.scss');
    }

    appRouter.start({
        click: false,
        hashbang: true
    });

    if (!browser.tv && !browser.xboxOne && !browser.ps4) {
        import('../components/nowPlayingBar/nowPlayingBar');
    }

    if (appHost.supports('remotecontrol')) {
        import('../components/playback/playerSelectionMenu');
        import('../components/playback/remotecontrolautoplay');
    }

    if (!appHost.supports('physicalvolumecontrol') || browser.touch) {
        import('../components/playback/volumeosd');
    }

    /* eslint-disable-next-line compat/compat */
    if (navigator.mediaSession || window.NativeShell) {
        import('../components/playback/mediasession');
    }

    if (!browser.tv && !browser.xboxOne) {
        import('../components/playback/playbackorientation');
        registerServiceWorker();

        if (window.Notification) {
            import('../components/notifications/notifications');
        }
    }

    const apiClient = ServerConnections.currentApiClient();
    if (apiClient) {
        fetch(apiClient.getUrl('Branding/Css'))
            .then(function(response) {
                if (!response.ok) {
                    throw new Error(response.status + ' ' + response.statusText);
                }
                return response.text();
            })
            .then(function(css) {
                let style = document.querySelector('#cssBranding');
                if (!style) {
                    // Inject the branding css as a dom element in body so it will take
                    // precedence over other stylesheets
                    style = document.createElement('style');
                    style.id = 'cssBranding';
                    document.body.appendChild(style);
                }
                style.textContent = css;
            })
            .catch(function(err) {
                console.warn('Error applying custom css', err);
            });
    }
}

<<<<<<< HEAD
    function onWebComponentsReady() {
        const componentsPath = getComponentsPath();
        const scriptsPath = getScriptsPath();

        define('filesystem', [scriptsPath + '/filesystem'], returnFirstDependency);

        define('lazyLoader', [componentsPath + '/lazyLoader/lazyLoaderIntersectionObserver'], returnFirstDependency);
        define('shell', [scriptsPath + '/shell'], returnFirstDependency);

        define('alert', [componentsPath + '/alert'], returnFirstDependency);

        defineResizeObserver();

        define('dialog', [componentsPath + '/dialog/dialog'], returnFirstDependency);

        define('confirm', [componentsPath + '/confirm/confirm'], returnFirstDependency);

        define('prompt', [componentsPath + '/prompt/prompt'], returnFirstDependency);

        define('loading', [componentsPath + '/loading/loading'], returnFirstDependency);
        define('multi-download', [scriptsPath + '/multiDownload'], returnFirstDependency);
        define('fileDownloader', [scriptsPath + '/fileDownloader'], returnFirstDependency);

        define('castSenderApiLoader', [componentsPath + '/castSenderApi'], returnFirstDependency);

        init();
=======
function registerServiceWorker() {
    /* eslint-disable compat/compat */
    if (navigator.serviceWorker && window.appMode !== 'cordova' && window.appMode !== 'android') {
        try {
            navigator.serviceWorker.register('/serviceworker.js').then(() =>
                console.log('serviceWorker registered')
            ).catch(error =>
                console.log('error registering serviceWorker: ' + error)
            );
        } catch (err) {
            console.error('error registering serviceWorker: ' + err);
        }
    } else {
        console.warn('serviceWorker unsupported');
>>>>>>> 3ea32c87
    }
    /* eslint-enable compat/compat */
}

init();

pageClassOn('viewshow', 'standalonePage', function () {
    document.querySelector('.skinHeader').classList.add('noHeaderRight');
});

pageClassOn('viewhide', 'standalonePage', function () {
    document.querySelector('.skinHeader').classList.remove('noHeaderRight');
});<|MERGE_RESOLUTION|>--- conflicted
+++ resolved
@@ -26,7 +26,7 @@
 import './routes';
 import '../components/themeMediaPlayer';
 import './autoBackdrops';
-import { pageClassOn } from './clientUtils';
+import { pageClassOn, serverAddress } from './clientUtils';
 import '../libraries/screensavermanager';
 import './serverNotifications';
 import '../components/playback/playerSelectionMenu';
@@ -59,10 +59,6 @@
 
     return decodeURIComponent(results[1].replace(/\+/g, ' '));
 };
-
-if (window.appMode === 'cordova' || window.appMode === 'android' || window.appMode === 'standalone') {
-    AppInfo.isNativeApp = true;
-}
 
 Object.freeze(AppInfo);
 
@@ -79,89 +75,28 @@
         name: 'core',
         translations: translations
     });
-<<<<<<< HEAD
-};
-
-const AppInfo = {};
-
-function initClient() {
-    function bindConnectionManagerEvents(connectionManager, events, userSettings) {
-        window.Events = events;
-
-        window.connectionManager.currentApiClient = function () {
-            if (!localApiClient) {
-                const server = window.connectionManager.getLastUsedServer();
-
-                if (server && server.Id) {
-                    localApiClient = window.connectionManager.getApiClient(server.Id);
-                }
-            }
-
-            return localApiClient;
-        };
-
-        window.connectionManager.onLocalUserSignedIn = function (user) {
-            localApiClient = window.connectionManager.getApiClient(user.ServerId);
-            window.ApiClient = localApiClient;
-            return userSettings.setUserInfo(user.Id, localApiClient);
-        };
-
-        events.on(connectionManager, 'localusersignedout', function () {
-            userSettings.setUserInfo(null, null);
+}
+
+function init() {
+    serverAddress().then(server => {
+        if (!server) {
+            Dashboard.navigate('selectserver.html');
+            return;
+        }
+
+        ServerConnections.initApiClient(server);
+    }).then(() => {
+        console.debug('initAfterDependencies promises resolved');
+
+        loadCoreDictionary().then(function () {
+            onGlobalizeInit();
         });
-    }
-
-    function createConnectionManager() {
-        return require(['connectionManagerFactory', 'apphost', 'credentialprovider', 'events', 'userSettings', 'apiclient', 'clientUtils'], function (ConnectionManager, appHost, credentialProvider, events, userSettings, apiClientFactory, clientUtils) {
-            appHost = appHost.default || appHost;
-
-            const credentialProviderInstance = new credentialProvider();
-            const promises = [appHost.init()];
-
-            return Promise.all(promises).then(responses => {
-                const capabilities = Dashboard.capabilities(appHost);
-
-                window.connectionManager = new ConnectionManager(credentialProviderInstance, appHost.appName(), appHost.appVersion(), appHost.deviceName(), appHost.deviceId(), capabilities);
-
-                bindConnectionManagerEvents(window.connectionManager, events, userSettings);
-                clientUtils.serverAddress().then(server => {
-                    if (!server) {
-                        Dashboard.navigate('selectserver.html');
-                        return;
-                    }
-
-                    console.debug('creating apiclient singleton');
-                    const apiClient = new apiClientFactory(server, appHost.appName(), appHost.appVersion(), appHost.deviceName(), appHost.deviceId());
-
-                    apiClient.enableAutomaticNetworking = false;
-                    apiClient.manualAddressOnly = true;
-
-                    window.connectionManager.addApiClient(apiClient);
-                    window.ApiClient = apiClient;
-                    console.debug('loaded apiclient singleton');
-
-                    return Promise.resolve();
-                });
-            });
-        });
-    }
-=======
-}
-
-function init() {
-    ServerConnections.initApiClient();
-
-    console.debug('initAfterDependencies promises resolved');
-
-    loadCoreDictionary().then(function () {
-        onGlobalizeInit();
-    });
-
-    keyboardNavigation.enable();
-    autoFocuser.enable();
->>>>>>> 3ea32c87
-
-    Events.on(ServerConnections, 'localusersignedin', globalize.updateCurrentCulture);
+
+        keyboardNavigation.enable();
+        autoFocuser.enable();
+
+        Events.on(ServerConnections, 'localusersignedin', globalize.updateCurrentCulture);
+    });
 }
 
 function onGlobalizeInit() {
@@ -288,34 +223,6 @@
     }
 }
 
-<<<<<<< HEAD
-    function onWebComponentsReady() {
-        const componentsPath = getComponentsPath();
-        const scriptsPath = getScriptsPath();
-
-        define('filesystem', [scriptsPath + '/filesystem'], returnFirstDependency);
-
-        define('lazyLoader', [componentsPath + '/lazyLoader/lazyLoaderIntersectionObserver'], returnFirstDependency);
-        define('shell', [scriptsPath + '/shell'], returnFirstDependency);
-
-        define('alert', [componentsPath + '/alert'], returnFirstDependency);
-
-        defineResizeObserver();
-
-        define('dialog', [componentsPath + '/dialog/dialog'], returnFirstDependency);
-
-        define('confirm', [componentsPath + '/confirm/confirm'], returnFirstDependency);
-
-        define('prompt', [componentsPath + '/prompt/prompt'], returnFirstDependency);
-
-        define('loading', [componentsPath + '/loading/loading'], returnFirstDependency);
-        define('multi-download', [scriptsPath + '/multiDownload'], returnFirstDependency);
-        define('fileDownloader', [scriptsPath + '/fileDownloader'], returnFirstDependency);
-
-        define('castSenderApiLoader', [componentsPath + '/castSenderApi'], returnFirstDependency);
-
-        init();
-=======
 function registerServiceWorker() {
     /* eslint-disable compat/compat */
     if (navigator.serviceWorker && window.appMode !== 'cordova' && window.appMode !== 'android') {
@@ -330,7 +237,6 @@
         }
     } else {
         console.warn('serviceWorker unsupported');
->>>>>>> 3ea32c87
     }
     /* eslint-enable compat/compat */
 }
