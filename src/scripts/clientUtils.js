--- conflicted
+++ resolved
@@ -1,6 +1,3 @@
-<<<<<<< HEAD
-import * as webSettings from 'webSettings';
-=======
 import AppInfo from '../components/AppInfo';
 import ServerConnections from '../components/ServerConnections';
 import toast from '../components/toast/toast';
@@ -9,7 +6,7 @@
 import baseAlert from '../components/alert';
 import baseConfirm from '../components/confirm/confirm';
 import globalize from '../scripts/globalize';
->>>>>>> 3ea32c87
+import * as webSettings from './settings/webSettings';
 
 export function getCurrentUser() {
     return window.ApiClient.getCurrentUser(false);
@@ -23,7 +20,7 @@
         return Promise.resolve(apiClient.serverAddress());
     }
 
-    const current = await window.connectionManager.getAvailableServers().then(servers => {
+    const current = await ServerConnections.getAvailableServers().then(servers => {
         if (servers.length !== 0) {
             return Promise.resolve(servers[0].ManualAddress);
         }
@@ -72,24 +69,10 @@
 }
 
 export function logout() {
-<<<<<<< HEAD
-    window.connectionManager.logout().then(function () {
+    ServerConnections.logout().then(function () {
         webSettings.getMultiServer().then(multi => {
             multi ? navigate('selectserver.html') : navigate('login.html');
         });
-=======
-    ServerConnections.logout().then(function () {
-        let loginPage;
-
-        if (AppInfo.isNativeApp) {
-            loginPage = 'selectserver.html';
-            window.ApiClient = null;
-        } else {
-            loginPage = 'login.html';
-        }
-
-        navigate(loginPage);
->>>>>>> 3ea32c87
     });
 }
 
