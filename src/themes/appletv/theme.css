.skinHeader,
html {
    color: #222;
    color: rgba(0, 0, 0, 0.87);
}

.wizardStartForm,
.ui-corner-all,
.ui-shadow {
    background-color: #303030;
}

.emby-collapsible-button {
    border-color: #ccc;
    border-color: rgba(0, 0, 0, 0.158);
}

.collapseContent {
    background-color: #eaeaea;
}

.formDialogHeader:not(.formDialogHeader-clear),
.skinHeader-withBackground {
    color: rgba(0, 0, 0, 0.7);
    background: #303030;
    background: -webkit-gradient(linear, left top, right top, from(#bcbcbc), color-stop(#a7b4b7), color-stop(#beb5a5), color-stop(#adbec2), to(#b9c7cb));
    background: -webkit-linear-gradient(left, #bcbcbc, #a7b4b7, #beb5a5, #adbec2, #b9c7cb);
    background: -o-linear-gradient(left, #bcbcbc, #a7b4b7, #beb5a5, #adbec2, #b9c7cb);
    background: linear-gradient(to right, #bcbcbc, #a7b4b7, #beb5a5, #adbec2, #b9c7cb);
}

.skinHeader.semiTransparent {
    -webkit-backdrop-filter: none !important;
    backdrop-filter: none !important;
}

.pageTitleWithDefaultLogo {
    background-image: url(../../assets/img/banner-dark.png);
}

html {
    background: #d5e9f2;
}

.backgroundContainer,
.dialog {
    background: #d5e9f2;
    -webkit-background-size: 100% 100%;
    background-size: 100% 100%;
}

.backgroundContainer.withBackdrop {
    background: -webkit-gradient(linear, left top, left bottom, from(rgba(192, 212, 222, 0.94)), color-stop(rgba(235, 250, 254, 0.94)), color-stop(rgba(227, 220, 212, 0.94)), color-stop(rgba(206, 214, 216, 0.94)), to(rgba(192, 211, 218, 0.94)));
    background: -webkit-linear-gradient(top, rgba(192, 212, 222, 0.94), rgba(235, 250, 254, 0.94), rgba(227, 220, 212, 0.94), rgba(206, 214, 216, 0.94), rgba(192, 211, 218, 0.94));
    background: -o-linear-gradient(top, rgba(192, 212, 222, 0.94), rgba(235, 250, 254, 0.94), rgba(227, 220, 212, 0.94), rgba(206, 214, 216, 0.94), rgba(192, 211, 218, 0.94));
    background: linear-gradient(to bottom, rgba(192, 212, 222, 0.94), rgba(235, 250, 254, 0.94), rgba(227, 220, 212, 0.94), rgba(206, 214, 216, 0.94), rgba(192, 211, 218, 0.94));
}

.actionSheet {
    background: #f0f0f0;
}

.paper-icon-button-light:hover:not(:disabled) {
    color: #00a4dc;
    background-color: rgba(0, 164, 220, 0.2);
}

.paper-icon-button-light.show-focus:focus {
    color: #00a4dc;
}

.fab,
.raised {
    background: #fff;
    background: rgba(0, 0, 0, 0.14);
    color: inherit;
}

.fab:focus,
.raised:focus {
    background: rgba(0, 0, 0, 0.24);
}

.button-submit {
    background: #00a4dc;
    color: #fff;
}

.button-submit:focus {
    background: #0cb0e8;
}

.button-delete {
    background: rgb(247, 0, 0);
    color: rgba(255, 255, 255, 0.87);
}

.checkboxLabel {
    color: inherit;
}

.checkboxListLabel,
.inputLabel,
.inputLabelUnfocused,
.paperListLabel,
.textareaLabelUnfocused {
    color: #555;
    color: rgba(0, 0, 0, 0.7);
}

.button-link,
.inputLabelFocused,
.selectLabelFocused,
.textareaLabelFocused {
    color: green;
}

.checkboxOutline {
    border-color: currentColor;
}

.paperList,
.visualCardBox {
    background-color: #fff;
    background-color: rgba(0, 0, 0, 0.1);
}

.defaultCardBackground1 {
    background-color: #009688;
}

.defaultCardBackground2 {
    background-color: #d32f2f;
}

.defaultCardBackground3 {
    background-color: #0288d1;
}

.defaultCardBackground4 {
    background-color: #388e3c;
}

.defaultCardBackground5 {
    background-color: #f57f17;
}

.formDialogFooter:not(.formDialogFooter-clear) {
    border-top: 1px solid #ddd;
    border-top: 1px solid rgba(0, 0, 0, 0.08);
}

.cardText-secondary,
.fieldDescription,
.guide-programNameCaret,
.listItem .secondary,
.nowPlayingBarSecondaryText,
.programSecondaryTitle,
.secondaryText {
    color: #888;
    color: rgba(0, 0, 0, 0.5);
}

.actionsheetDivider {
    background: #ddd;
    background: rgba(0, 0, 0, 0.14);
}

.cardFooter-vibrant .cardText-secondary {
    color: inherit;
    opacity: 0.5;
}

.formDialogHeader a,
.toast {
    color: #fff;
}

.actionSheetMenuItem:hover {
    background-color: #ddd;
}

.toast {
    background: #303030;
    color: rgba(255, 255, 255, 0.87);
}

.appfooter,
.formDialogFooter:not(.formDialogFooter-clear) {
    color: rgba(0, 0, 0, 0.7);
    background: #303030;
    background: -webkit-gradient(linear, left top, right top, from(#bcbcbc), color-stop(#a7b4b7), color-stop(#beb5a5), color-stop(#adbec2), to(#b9c7cb));
    background: -webkit-linear-gradient(left, #bcbcbc, #a7b4b7, #beb5a5, #adbec2, #b9c7cb);
    background: -o-linear-gradient(left, #bcbcbc, #a7b4b7, #beb5a5, #adbec2, #b9c7cb);
    background: linear-gradient(to right, #bcbcbc, #a7b4b7, #beb5a5, #adbec2, #b9c7cb);
}

.nowPlayingBarSecondaryText {
    color: #999;
}

.itemSelectionPanel {
    border: 1px solid #00a4dc;
}

.selectionCommandsPanel {
    background: #00a4dc;
    color: #fff;
}

.upNextDialog-countdownText {
    color: #00a4dc;
}

.alphaPickerButton {
    color: #555;
    color: rgba(0, 0, 0, 0.7);
    background-color: transparent;
}

.alphaPickerButton-selected,
.alphaPickerButton-tv:focus {
    background-color: #00a4dc;
    color: #fff !important;
}

.detailTableBodyRow-shaded:nth-child(even) {
    background: #f8f8f8;
    background: rgba(0, 0, 0, 0.1);
}

.listItem-border {
    border-color: rgba(0, 0, 0, 0.1) !important;
}

.listItem:focus {
    background: rgba(0, 0, 0, 0.2);
}

.progressring-spiner {
    border-color: #00a4dc;
}

.mediaInfoText {
    color: #333;
    background: #fff;
}

.mediaInfoTimerIcon,
.starIcon {
    color: #cb272a;
}

.emby-input,
.emby-textarea {
    color: inherit;
<<<<<<< HEAD
    background: rgba(255, 255, 255, .9);
    border: 0.16em solid rgba(0, 0, 0, .158);
    border-radius: 0.2em
=======
    background: rgba(255, 255, 255, 0.9);
    border: 0.07em solid rgba(0, 0, 0, 0.158);
    -webkit-border-radius: 0.15em;
    border-radius: 0.15em;
>>>>>>> e4c2950b
}

.emby-input:focus,
.emby-textarea:focus {
    border-color: #00a4dc;
}

.emby-select-withcolor {
    color: inherit;
    background: rgba(255, 255, 255, 0.9);
    border: 0.07em solid rgba(0, 0, 0, 0.158);
}

.emby-checkbox:checked + span + .checkboxOutline,
.emby-select-withcolor:focus {
    border-color: #00a4dc;
}

.emby-checkbox:focus + span + .checkboxOutline {
    border-color: #fff;
}

.emby-checkbox:checked + span + .checkboxOutline,
.itemProgressBarForeground {
    background-color: #00a4dc;
}

.emby-checkbox:focus:not(:checked) + span + .checkboxOutline {
    border-color: #00a4dc;
}

.emby-select-withcolor > option {
    color: #000;
    background: #fff;
}

.emby-select-tv-withcolor:focus {
    background-color: #00a4dc;
    color: #fff;
}

.itemProgressBarForeground-recording {
    background-color: #cb272a;
}

.countIndicator,
.fullSyncIndicator,
.playedIndicator {
    background: #00a4dc;
}

.fullSyncIndicator {
    color: #fff;
}

.mainDrawer {
    background: #fff;
}

.navMenuOption:hover {
    background: #f2f2f2;
}

.navMenuOption-selected {
    background: #00a4dc !important;
    color: #fff;
}

.emby-button.show-focus:focus {
    background: #00a4dc;
    color: #fff;
}

.emby-tab-button {
    color: #999;
}

.emby-tab-button-active {
    color: #fff;
}

.emby-tab-button.show-focus:focus {
    color: #fff;
}

.emby-tab-button:hover {
    color: #fff;
}

.channelPrograms,
.guide-channelHeaderCell,
.programCell {
    border-color: #555;
    border-color: rgba(0, 0, 0, 0.1);
}

.programCell-sports {
    background: #3949ab !important;
}

.programCell-movie {
    background: #5e35b1 !important;
}

.programCell-kids {
    background: #039be5 !important;
}

.programCell-news {
    background: #43a047 !important;
}

.programCell-active {
    background: rgba(0, 0, 0, 0.1) !important;
}

.guide-channelHeaderCell:focus,
.programCell:focus {
    background-color: #00a4dc !important;
    color: #fff !important;
}

.guide-programTextIcon {
    color: #1e1e1e;
    background: #555;
}

.guide-headerTimeslots {
    color: inherit;
}

.guide-date-tab-button {
    color: #555;
    color: rgba(0, 0, 0, 0.54);
}

.guide-date-tab-button.emby-tab-button-active,
.guide-date-tab-button:focus {
    color: #00a4dc;
}

.guide-date-tab-button.show-focus:focus {
    background-color: #00a4dc;
    color: #fff;
}

.infoBanner {
    color: #000;
    background: #fff3a5;
    padding: 1em;
    -webkit-border-radius: 0.25em;
    border-radius: 0.25em;
}

.ratingbutton-icon-withrating {
    color: #c33;
}

.downloadbutton-icon-complete,
.downloadbutton-icon-on {
    color: #4285f4;
}

.playstatebutton-icon-played {
    color: #c33;
}

.repeatButton-active {
    color: #4285f4;
}

.card:focus .cardBox.visualCardBox,
.card:focus .cardBox:not(.visualCardBox) .cardScalable {
    border-color: #00a4dc !important;
}

.metadataSidebarIcon {
    color: #00a4dc;
}<|MERGE_RESOLUTION|>--- conflicted
+++ resolved
@@ -254,16 +254,10 @@
 .emby-input,
 .emby-textarea {
     color: inherit;
-<<<<<<< HEAD
-    background: rgba(255, 255, 255, .9);
-    border: 0.16em solid rgba(0, 0, 0, .158);
-    border-radius: 0.2em
-=======
     background: rgba(255, 255, 255, 0.9);
-    border: 0.07em solid rgba(0, 0, 0, 0.158);
-    -webkit-border-radius: 0.15em;
-    border-radius: 0.15em;
->>>>>>> e4c2950b
+    border: 0.16em solid rgba(0, 0, 0, 0.158);
+    -webkit-border-radius: 0.2em;
+    border-radius: 0.2em;
 }
 
 .emby-input:focus,
